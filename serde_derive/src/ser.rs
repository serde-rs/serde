--- conflicted
+++ resolved
@@ -30,11 +30,7 @@
         quote! {
             #[automatically_derived]
             impl #impl_generics #ident #ty_generics #where_clause {
-<<<<<<< HEAD
-                #vis fn serialize<__S>(__self: &#remote #ty_generics, __serializer: __S) -> #serde::#private::Result<__S::Ok, __S::Error>
-=======
-                #vis fn serialize<__S>(__self: &#remote #ty_generics, __serializer: __S) -> _serde::__private::Result<__S::Ok, __S::Error>
->>>>>>> b47f4dfa
+                #vis fn serialize<__S>(__self: &#remote #ty_generics, __serializer: __S) -> _serde::#private::Result<__S::Ok, __S::Error>
                 where
                     __S: _serde::Serializer,
                 {
@@ -46,13 +42,8 @@
     } else {
         quote! {
             #[automatically_derived]
-<<<<<<< HEAD
-            impl #impl_generics #serde::Serialize for #ident #ty_generics #where_clause {
-                fn serialize<__S>(&self, __serializer: __S) -> #serde::#private::Result<__S::Ok, __S::Error>
-=======
             impl #impl_generics _serde::Serialize for #ident #ty_generics #where_clause {
-                fn serialize<__S>(&self, __serializer: __S) -> _serde::__private::Result<__S::Ok, __S::Error>
->>>>>>> b47f4dfa
+                fn serialize<__S>(&self, __serializer: __S) -> _serde::#private::Result<__S::Ok, __S::Error>
                 where
                     __S: _serde::Serializer,
                 {
