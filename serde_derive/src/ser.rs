use crate::fragment::{Fragment, Match, Stmts};
use crate::internals::ast::{Container, Data, Field, Style, Variant, VariantMix};
use crate::internals::attr::VariantName;
use crate::internals::{attr, replace_receiver, Ctxt, Derive};
use crate::{bound, dummy, pretend, this};
use proc_macro2::{Span, TokenStream};
use quote::{quote, quote_spanned};
use syn::spanned::Spanned;
use syn::{parse_quote, Ident, Index, Member};

pub fn expand_derive_serialize(input: &mut syn::DeriveInput) -> syn::Result<TokenStream> {
    replace_receiver(input);

    let ctxt = Ctxt::new();
    let cont = match Container::from_ast(&ctxt, input, Derive::Serialize) {
        Some(cont) => cont,
        None => return Err(ctxt.check().unwrap_err()),
    };
    precondition(&ctxt, &cont);
    ctxt.check()?;

    let ident = &cont.ident;
    let params = Parameters::new(&cont);
    let (impl_generics, ty_generics, where_clause) = params.generics.split_for_impl();
    let body = Stmts(serialize_body(&cont, &params));
    let serde = cont.attrs.serde_path();

    let impl_block = if let Some(remote) = cont.attrs.remote() {
        let vis = &input.vis;
        let used = pretend::pretend_used(&cont, params.is_packed);
        quote! {
            impl #impl_generics #ident #ty_generics #where_clause {
                #vis fn serialize<__S>(__self: &#remote #ty_generics, __serializer: __S) -> #serde::__private::Result<__S::Ok, __S::Error>
                where
                    __S: #serde::Serializer,
                {
                    #used
                    #body
                }
            }
        }
    } else {
        quote! {
            #[automatically_derived]
            impl #impl_generics #serde::Serialize for #ident #ty_generics #where_clause {
                fn serialize<__S>(&self, __serializer: __S) -> #serde::__private::Result<__S::Ok, __S::Error>
                where
                    __S: #serde::Serializer,
                {
                    #body
                }
            }
        }
    };

    Ok(dummy::wrap_in_const(
        cont.attrs.custom_serde_path(),
        impl_block,
    ))
}

fn precondition(cx: &Ctxt, cont: &Container) {
    match cont.attrs.identifier() {
        attr::Identifier::No => {}
        attr::Identifier::Field => {
            cx.error_spanned_by(cont.original, "field identifiers cannot be serialized");
        }
        attr::Identifier::Variant => {
            cx.error_spanned_by(cont.original, "variant identifiers cannot be serialized");
        }
    }
}

struct Parameters {
    /// Variable holding the value being serialized. Either `self` for local
    /// types or `__self` for remote types.
    self_var: Ident,

    /// Path to the type the impl is for. Either a single `Ident` for local
    /// types (does not include generic parameters) or `some::remote::Path` for
    /// remote types.
    this_type: syn::Path,

    /// Same as `this_type` but using `::<T>` for generic parameters for use in
    /// expression position.
    this_value: syn::Path,

    /// Generics including any explicit and inferred bounds for the impl.
    generics: syn::Generics,

    /// Type has a `serde(remote = "...")` attribute.
    is_remote: bool,

    /// Type has a repr(packed) attribute.
    is_packed: bool,
}

impl Parameters {
    fn new(cont: &Container) -> Self {
        let is_remote = cont.attrs.remote().is_some();
        let self_var = if is_remote {
            Ident::new("__self", Span::call_site())
        } else {
            Ident::new("self", Span::call_site())
        };

        let this_type = this::this_type(cont);
        let this_value = this::this_value(cont);
        let is_packed = cont.attrs.is_packed();
        let generics = build_generics(cont);

        Parameters {
            self_var,
            this_type,
            this_value,
            generics,
            is_remote,
            is_packed,
        }
    }

    /// Type name to use in error messages and `&'static str` arguments to
    /// various Serializer methods.
    fn type_name(&self) -> String {
        self.this_type.segments.last().unwrap().ident.to_string()
    }
}

// All the generics in the input, plus a bound `T: Serialize` for each generic
// field type that will be serialized by us.
fn build_generics(cont: &Container) -> syn::Generics {
    let generics = bound::without_defaults(cont.generics);

    let generics =
        bound::with_where_predicates_from_fields(cont, &generics, attr::Field::ser_bound);

    let generics =
        bound::with_where_predicates_from_variants(cont, &generics, attr::Variant::ser_bound);

    match cont.attrs.ser_bound() {
        Some(predicates) => bound::with_where_predicates(&generics, predicates),
        None => bound::with_bound(
            cont,
            &generics,
            needs_serialize_bound,
            &parse_quote!(_serde::Serialize),
        ),
    }
}

// Fields with a `skip_serializing` or `serialize_with` attribute, or which
// belong to a variant with a 'skip_serializing` or `serialize_with` attribute,
// are not serialized by us so we do not generate a bound. Fields with a `bound`
// attribute specify their own bound so we do not generate one. All other fields
// may need a `T: Serialize` bound where T is the type of the field.
fn needs_serialize_bound(field: &attr::Field, variant: Option<&attr::Variant>) -> bool {
    !field.skip_serializing()
        && field.serialize_with().is_none()
        && field.ser_bound().is_none()
        && variant.map_or(true, |variant| {
            !variant.skip_serializing()
                && variant.serialize_with().is_none()
                && variant.ser_bound().is_none()
        })
}

fn serialize_body(cont: &Container, params: &Parameters) -> Fragment {
    if cont.attrs.transparent() {
        serialize_transparent(cont, params)
    } else if let Some(type_into) = cont.attrs.type_into() {
        serialize_into(params, type_into)
    } else {
        match &cont.data {
            Data::Enum(mix, variants) => serialize_enum(*mix, params, variants, &cont.attrs),
            Data::Struct(Style::Struct, fields) => serialize_struct(params, fields, &cont.attrs),
            Data::Struct(Style::Tuple, fields) => {
                serialize_tuple_struct(params, fields, &cont.attrs)
            }
            Data::Struct(Style::Newtype, fields) => {
                serialize_newtype_struct(params, &fields[0], &cont.attrs)
            }
            Data::Struct(Style::Unit, _) => serialize_unit_struct(&cont.attrs),
        }
    }
}

fn serialize_transparent(cont: &Container, params: &Parameters) -> Fragment {
    let fields = match &cont.data {
        Data::Struct(_, fields) => fields,
        Data::Enum(_, _) => unreachable!(),
    };

    let self_var = &params.self_var;
    let transparent_field = fields.iter().find(|f| f.attrs.transparent()).unwrap();
    let member = &transparent_field.member;

    let path = match transparent_field.attrs.serialize_with() {
        Some(path) => quote!(#path),
        None => {
            let span = transparent_field.original.span();
            quote_spanned!(span=> _serde::Serialize::serialize)
        }
    };

    quote_block! {
        #path(&#self_var.#member, __serializer)
    }
}

fn serialize_into(params: &Parameters, type_into: &syn::Type) -> Fragment {
    let self_var = &params.self_var;
    quote_block! {
        _serde::Serialize::serialize(
            &_serde::__private::Into::<#type_into>::into(_serde::__private::Clone::clone(#self_var)),
            __serializer)
    }
}

fn serialize_unit_struct(cattrs: &attr::Container) -> Fragment {
    let type_name = cattrs.name().serialize_name();

    quote_expr! {
        _serde::Serializer::serialize_unit_struct(__serializer, #type_name)
    }
}

fn serialize_newtype_struct(
    params: &Parameters,
    field: &Field,
    cattrs: &attr::Container,
) -> Fragment {
    let type_name = cattrs.name().serialize_name();

    let mut field_expr = get_member(
        params,
        field,
        &Member::Unnamed(Index {
            index: 0,
            span: Span::call_site(),
        }),
    );
    if let Some(path) = field.attrs.serialize_with() {
        field_expr = wrap_serialize_field_with(params, field.ty, path, &field_expr);
    }

    let span = field.original.span();
    let func = quote_spanned!(span=> _serde::Serializer::serialize_newtype_struct);
    quote_expr! {
        #func(__serializer, #type_name, #field_expr)
    }
}

fn serialize_tuple_struct(
    params: &Parameters,
    fields: &[Field],
    cattrs: &attr::Container,
) -> Fragment {
    let serialize_stmts =
        serialize_tuple_struct_visitor(fields, params, false, &TupleTrait::SerializeTupleStruct);

    let type_name = cattrs.name().serialize_name();

    let mut serialized_fields = fields
        .iter()
        .enumerate()
        .filter(|(_, field)| !field.attrs.skip_serializing())
        .peekable();

    let let_mut = mut_if(serialized_fields.peek().is_some());

    let len = serialized_fields
        .map(|(i, field)| match field.attrs.skip_serializing_if() {
            None => quote!(1),
            Some(path) => {
                let index = syn::Index {
                    index: i as u32,
                    span: Span::call_site(),
                };
                let field_expr = get_member(params, field, &Member::Unnamed(index));
                quote!(if #path(#field_expr) { 0 } else { 1 })
            }
        })
        .fold(quote!(0), |sum, expr| quote!(#sum + #expr));

    quote_block! {
        let #let_mut __serde_state = _serde::Serializer::serialize_tuple_struct(__serializer, #type_name, #len)?;
        #(#serialize_stmts)*
        _serde::ser::SerializeTupleStruct::end(__serde_state)
    }
}

fn serialize_struct(params: &Parameters, fields: &[Field], cattrs: &attr::Container) -> Fragment {
    assert!(fields.len() as u64 <= u64::from(u32::max_value()));

    if cattrs.has_flatten() {
        serialize_struct_as_map(params, fields, cattrs)
    } else {
        serialize_struct_as_struct(params, fields, cattrs)
    }
}

fn serialize_struct_tag_field(cattrs: &attr::Container, struct_trait: &StructTrait) -> TokenStream {
    match cattrs.tag() {
        attr::TagType::Internal { tag } => {
            let type_name = cattrs.name().serialize_name();
            let func = struct_trait.serialize_field(Span::call_site());
            quote! {
                #func(&mut __serde_state, #tag, #type_name)?;
            }
        }
        _ => quote! {},
    }
}

fn serialize_struct_as_struct(
    params: &Parameters,
    fields: &[Field],
    cattrs: &attr::Container,
) -> Fragment {
    let serialize_fields =
        serialize_struct_visitor(fields, params, false, &StructTrait::SerializeStruct);

    let type_name = cattrs.name().serialize_name();

    let tag_field = serialize_struct_tag_field(cattrs, &StructTrait::SerializeStruct);
    let tag_field_exists = !tag_field.is_empty();

    let mut serialized_fields = fields
        .iter()
        .filter(|&field| !field.attrs.skip_serializing())
        .peekable();

    let let_mut = mut_if(serialized_fields.peek().is_some() || tag_field_exists);

    let len = serialized_fields
        .map(|field| match field.attrs.skip_serializing_if() {
            None => quote!(1),
            Some(path) => {
                let field_expr = get_member(params, field, &field.member);
                quote!(if #path(#field_expr) { 0 } else { 1 })
            }
        })
        .fold(
            quote!(#tag_field_exists as usize),
            |sum, expr| quote!(#sum + #expr),
        );

    quote_block! {
        let #let_mut __serde_state = _serde::Serializer::serialize_struct(__serializer, #type_name, #len)?;
        #tag_field
        #(#serialize_fields)*
        _serde::ser::SerializeStruct::end(__serde_state)
    }
}

fn serialize_struct_as_map(
    params: &Parameters,
    fields: &[Field],
    cattrs: &attr::Container,
) -> Fragment {
    let serialize_fields =
        serialize_struct_visitor(fields, params, false, &StructTrait::SerializeMap);

    let tag_field = serialize_struct_tag_field(cattrs, &StructTrait::SerializeMap);
    let tag_field_exists = !tag_field.is_empty();

    let mut serialized_fields = fields
        .iter()
        .filter(|&field| !field.attrs.skip_serializing())
        .peekable();

    let let_mut = mut_if(serialized_fields.peek().is_some() || tag_field_exists);

    let len = if cattrs.has_flatten() {
        quote!(_serde::__private::None)
    } else {
        let len = serialized_fields
            .map(|field| match field.attrs.skip_serializing_if() {
                None => quote!(1),
                Some(path) => {
                    let field_expr = get_member(params, field, &field.member);
                    quote!(if #path(#field_expr) { 0 } else { 1 })
                }
            })
            .fold(
                quote!(#tag_field_exists as usize),
                |sum, expr| quote!(#sum + #expr),
            );
        quote!(_serde::__private::Some(#len))
    };

    quote_block! {
        let #let_mut __serde_state = _serde::Serializer::serialize_map(__serializer, #len)?;
        #tag_field
        #(#serialize_fields)*
        _serde::ser::SerializeMap::end(__serde_state)
    }
}

fn serialize_enum(
    mix: VariantMix,
    params: &Parameters,
    variants: &[Variant],
    cattrs: &attr::Container,
) -> Fragment {
    assert!(variants.len() as u64 <= u64::from(u32::max_value()));

    let self_var = &params.self_var;

    let mut arms: Vec<_> = variants
        .iter()
        .enumerate()
        .map(|(variant_index, variant)| {
            serialize_variant(mix, params, variant, variant_index as u32, cattrs)
        })
        .collect();

    if cattrs.remote().is_some() && cattrs.non_exhaustive() {
        arms.push(quote! {
            ref unrecognized => _serde::__private::Err(_serde::ser::Error::custom(_serde::__private::ser::CannotSerializeVariant(unrecognized))),
        });
    }

    quote_expr! {
        match *#self_var {
            #(#arms)*
        }
    }
}

fn serialize_variant(
    mix: VariantMix,
    params: &Parameters,
    variant: &Variant,
    variant_index: u32,
    cattrs: &attr::Container,
) -> TokenStream {
    let this_value = &params.this_value;
    let variant_ident = &variant.ident;

    if variant.attrs.skip_serializing() {
        let skipped_msg = format!(
            "the enum variant {}::{} cannot be serialized",
            params.type_name(),
            variant_ident
        );
        let skipped_err = quote! {
            _serde::__private::Err(_serde::ser::Error::custom(#skipped_msg))
        };
        let fields_pat = match variant.style {
            Style::Unit => quote!(),
            Style::Newtype | Style::Tuple => quote!((..)),
            Style::Struct => quote!({ .. }),
        };
        quote! {
            #this_value::#variant_ident #fields_pat => #skipped_err,
        }
    } else {
        // variant wasn't skipped
        let case = match variant.style {
            Style::Unit => {
                quote! {
                    #this_value::#variant_ident
                }
            }
            Style::Newtype => {
                quote! {
                    #this_value::#variant_ident(ref __field0)
                }
            }
            Style::Tuple => {
                let field_names = (0..variant.fields.len())
                    .map(|i| Ident::new(&format!("__field{}", i), Span::call_site()));
                quote! {
                    #this_value::#variant_ident(#(ref #field_names),*)
                }
            }
            Style::Struct => {
                let members = variant.fields.iter().map(|f| &f.member);
                quote! {
                    #this_value::#variant_ident { #(ref #members),* }
                }
            }
        };

        let body = Match(match (cattrs.tag(), variant.attrs.untagged()) {
            (attr::TagType::External, false) => {
                serialize_externally_tagged_variant(params, variant, variant_index, cattrs)
            }
            (attr::TagType::Internal { tag }, false) => {
                serialize_internally_tagged_variant(params, variant, cattrs, tag)
            }
            (attr::TagType::Adjacent { tag, content }, false) => {
                serialize_adjacently_tagged_variant(
                    mix,
                    params,
                    variant,
                    cattrs,
                    variant_index,
                    tag,
                    content,
                )
            }
            (attr::TagType::None, _) | (_, true) => {
                serialize_untagged_variant(params, variant, cattrs)
            }
        });

        quote! {
            #case => #body
        }
    }
}

fn serialize_externally_tagged_variant(
    params: &Parameters,
    variant: &Variant,
    variant_index: u32,
    cattrs: &attr::Container,
) -> Fragment {
    let type_name = cattrs.name().serialize_name();

    let variant_name = match variant.attrs.name().serialize_name() {
        VariantName::String(name) => name,
        // An externally tagged variant with a non-string name will fail to
        // check, so this branch _should_ be unreachable.
        _ => unreachable!(),
    };

    if let Some(path) = variant.attrs.serialize_with() {
        let ser = wrap_serialize_variant_with(params, path, variant);
        return quote_expr! {
            _serde::Serializer::serialize_newtype_variant(
                __serializer,
                #type_name,
                #variant_index,
                #variant_name,
                #ser,
            )
        };
    }

    match effective_style(variant) {
        Style::Unit => {
            quote_expr! {
                _serde::Serializer::serialize_unit_variant(
                    __serializer,
                    #type_name,
                    #variant_index,
                    #variant_name,
                )
            }
        }
        Style::Newtype => {
            let field = &variant.fields[0];
            let mut field_expr = quote!(__field0);
            if let Some(path) = field.attrs.serialize_with() {
                field_expr = wrap_serialize_field_with(params, field.ty, path, &field_expr);
            }

            let span = field.original.span();
            let func = quote_spanned!(span=> _serde::Serializer::serialize_newtype_variant);
            quote_expr! {
                #func(
                    __serializer,
                    #type_name,
                    #variant_index,
                    #variant_name,
                    #field_expr,
                )
            }
        }
        Style::Tuple => serialize_tuple_variant(
            TupleVariant::ExternallyTagged {
                type_name,
                variant_index,
                variant_name,
            },
            params,
            &variant.fields,
        ),
        Style::Struct => serialize_struct_variant(
            StructVariant::ExternallyTagged {
                variant_index,
                variant_name,
            },
            params,
            &variant.fields,
            type_name,
        ),
    }
}

fn serialize_internally_tagged_variant(
    params: &Parameters,
    variant: &Variant,
    cattrs: &attr::Container,
    tag: &str,
) -> Fragment {
    let type_name = cattrs.name().serialize_name();
    let variant_name = variant.attrs.name().serialize_name();

    let enum_ident_str = params.type_name();
    let variant_ident_str = variant.ident.to_string();

    if let Some(path) = variant.attrs.serialize_with() {
        let ser = wrap_serialize_variant_with(params, path, variant);
        let variant_name = serialize_variant_name(&variant_name);
        return quote_expr! {
            _serde::__private::ser::serialize_tagged_newtype(
                __serializer,
                #enum_ident_str,
                #variant_ident_str,
                #tag,
                #variant_name,
                #ser,
            )
        };
    }

    match effective_style(variant) {
        Style::Unit => {
            let variant_name = serialize_variant_name(&variant_name);
            quote_block! {
                let mut __struct = _serde::Serializer::serialize_struct(
                    __serializer, #type_name, 1)?;
                _serde::ser::SerializeStruct::serialize_field(
                    &mut __struct, #tag, &#variant_name)?;
                _serde::ser::SerializeStruct::end(__struct)
            }
        }
        Style::Newtype => {
            let field = &variant.fields[0];
            let mut field_expr = quote!(__field0);
            if let Some(path) = field.attrs.serialize_with() {
                field_expr = wrap_serialize_field_with(params, field.ty, path, &field_expr);
            }

            let span = field.original.span();
            let func = quote_spanned!(span=> _serde::__private::ser::serialize_tagged_newtype);
            let variant_name = serialize_variant_name(&variant_name);
            quote_expr! {
                #func(
                    __serializer,
                    #enum_ident_str,
                    #variant_ident_str,
                    #tag,
                    #variant_name,
                    #field_expr,
                )
            }
        }
        Style::Struct => serialize_struct_variant(
            StructVariant::InternallyTagged { tag, variant_name },
            params,
            &variant.fields,
            type_name,
        ),
        Style::Tuple => unreachable!("checked in serde_derive_internals"),
    }
}

fn serialize_adjacently_tagged_variant(
    mix: VariantMix,
    params: &Parameters,
    variant: &Variant,
    cattrs: &attr::Container,
    variant_index: u32,
    tag: &str,
    content: &str,
) -> Fragment {
    let this_type = &params.this_type;
    let type_name = cattrs.name().serialize_name();
    let variant_name = variant.attrs.name().serialize_name();

    let serialize_variant = match mix {
        // if these are all strings, then we can serialize by variant index
        VariantMix::OnlyStrings => {
            quote! {
                _serde::__private::ser::AdjacentlyTaggedEnumVariant {
                    enum_name: #type_name,
                    variant_index: #variant_index,
                    variant_name: #variant_name,
                }
            }
        }
        _ => serialize_variant_name(&variant_name),
    };

    let inner = Stmts(if let Some(path) = variant.attrs.serialize_with() {
        let ser = wrap_serialize_variant_with(params, path, variant);
        quote_expr! {
            _serde::Serialize::serialize(#ser, __serializer)
        }
    } else {
        match effective_style(variant) {
            Style::Unit => {
                return quote_block! {
                    let mut __struct = _serde::Serializer::serialize_struct(
                        __serializer, #type_name, 1)?;
                    _serde::ser::SerializeStruct::serialize_field(
                        &mut __struct, #tag, &#serialize_variant)?;
                    _serde::ser::SerializeStruct::end(__struct)
                };
            }
            Style::Newtype => {
                let field = &variant.fields[0];
                let mut field_expr = quote!(__field0);
                if let Some(path) = field.attrs.serialize_with() {
                    field_expr = wrap_serialize_field_with(params, field.ty, path, &field_expr);
                }

                let span = field.original.span();
                let func = quote_spanned!(span=> _serde::ser::SerializeStruct::serialize_field);
                return quote_block! {
                    let mut __struct = _serde::Serializer::serialize_struct(
                        __serializer, #type_name, 2)?;
                    _serde::ser::SerializeStruct::serialize_field(
                        &mut __struct, #tag, &#serialize_variant)?;
                    #func(
                        &mut __struct, #content, #field_expr)?;
                    _serde::ser::SerializeStruct::end(__struct)
                };
            }
            Style::Tuple => {
                serialize_tuple_variant(TupleVariant::Untagged, params, &variant.fields)
            }
            Style::Struct => serialize_struct_variant(
                StructVariant::Untagged,
                params,
                &variant.fields,
<<<<<<< HEAD
                &variant_name.to_string(),
=======
                variant_name,
>>>>>>> ddc1ee56
            ),
        }
    });

    let fields_ty = variant.fields.iter().map(|f| &f.ty);
    let fields_ident: &[_] = &match variant.style {
        Style::Unit => {
            if variant.attrs.serialize_with().is_some() {
                vec![]
            } else {
                unreachable!()
            }
        }
        Style::Newtype => vec![Member::Named(Ident::new("__field0", Span::call_site()))],
        Style::Tuple => (0..variant.fields.len())
            .map(|i| Member::Named(Ident::new(&format!("__field{}", i), Span::call_site())))
            .collect(),
        Style::Struct => variant.fields.iter().map(|f| f.member.clone()).collect(),
    };

    let (_, ty_generics, where_clause) = params.generics.split_for_impl();

    let wrapper_generics = if fields_ident.is_empty() {
        params.generics.clone()
    } else {
        bound::with_lifetime_bound(&params.generics, "'__a")
    };
    let (wrapper_impl_generics, wrapper_ty_generics, _) = wrapper_generics.split_for_impl();

    quote_block! {
        #[doc(hidden)]
        struct __AdjacentlyTagged #wrapper_generics #where_clause {
            data: (#(&'__a #fields_ty,)*),
            phantom: _serde::__private::PhantomData<#this_type #ty_generics>,
        }

        impl #wrapper_impl_generics _serde::Serialize for __AdjacentlyTagged #wrapper_ty_generics #where_clause {
            fn serialize<__S>(&self, __serializer: __S) -> _serde::__private::Result<__S::Ok, __S::Error>
            where
                __S: _serde::Serializer,
            {
                // Elements that have skip_serializing will be unused.
                #[allow(unused_variables)]
                let (#(#fields_ident,)*) = self.data;
                #inner
            }
        }

        let mut __struct = _serde::Serializer::serialize_struct(
            __serializer, #type_name, 2)?;
        _serde::ser::SerializeStruct::serialize_field(
            &mut __struct, #tag, &#serialize_variant)?;
        _serde::ser::SerializeStruct::serialize_field(
            &mut __struct, #content, &__AdjacentlyTagged {
                data: (#(#fields_ident,)*),
                phantom: _serde::__private::PhantomData::<#this_type #ty_generics>,
            })?;
        _serde::ser::SerializeStruct::end(__struct)
    }
}

fn serialize_untagged_variant(
    params: &Parameters,
    variant: &Variant,
    cattrs: &attr::Container,
) -> Fragment {
    if let Some(path) = variant.attrs.serialize_with() {
        let ser = wrap_serialize_variant_with(params, path, variant);
        return quote_expr! {
            _serde::Serialize::serialize(#ser, __serializer)
        };
    }

    match effective_style(variant) {
        Style::Unit => {
            quote_expr! {
                _serde::Serializer::serialize_unit(__serializer)
            }
        }
        Style::Newtype => {
            let field = &variant.fields[0];
            let mut field_expr = quote!(__field0);
            if let Some(path) = field.attrs.serialize_with() {
                field_expr = wrap_serialize_field_with(params, field.ty, path, &field_expr);
            }

            let span = field.original.span();
            let func = quote_spanned!(span=> _serde::Serialize::serialize);
            quote_expr! {
                #func(#field_expr, __serializer)
            }
        }
        Style::Tuple => serialize_tuple_variant(TupleVariant::Untagged, params, &variant.fields),
        Style::Struct => {
            let type_name = cattrs.name().serialize_name();
            serialize_struct_variant(StructVariant::Untagged, params, &variant.fields, type_name)
        }
    }
}

enum TupleVariant<'a> {
    ExternallyTagged {
        type_name: &'a str,
        variant_index: u32,
        variant_name: &'a str,
    },
    Untagged,
}

fn serialize_tuple_variant(
    context: TupleVariant,
    params: &Parameters,
    fields: &[Field],
) -> Fragment {
    let tuple_trait = match context {
        TupleVariant::ExternallyTagged { .. } => TupleTrait::SerializeTupleVariant,
        TupleVariant::Untagged => TupleTrait::SerializeTuple,
    };

    let serialize_stmts = serialize_tuple_struct_visitor(fields, params, true, &tuple_trait);

    let mut serialized_fields = fields
        .iter()
        .enumerate()
        .filter(|(_, field)| !field.attrs.skip_serializing())
        .peekable();

    let let_mut = mut_if(serialized_fields.peek().is_some());

    let len = serialized_fields
        .map(|(i, field)| match field.attrs.skip_serializing_if() {
            None => quote!(1),
            Some(path) => {
                let field_expr = Ident::new(&format!("__field{}", i), Span::call_site());
                quote!(if #path(#field_expr) { 0 } else { 1 })
            }
        })
        .fold(quote!(0), |sum, expr| quote!(#sum + #expr));

    match context {
        TupleVariant::ExternallyTagged {
            type_name,
            variant_index,
            variant_name,
        } => {
            quote_block! {
                let #let_mut __serde_state = _serde::Serializer::serialize_tuple_variant(
                    __serializer,
                    #type_name,
                    #variant_index,
                    #variant_name,
                    #len)?;
                #(#serialize_stmts)*
                _serde::ser::SerializeTupleVariant::end(__serde_state)
            }
        }
        TupleVariant::Untagged => {
            quote_block! {
                let #let_mut __serde_state = _serde::Serializer::serialize_tuple(
                    __serializer,
                    #len)?;
                #(#serialize_stmts)*
                _serde::ser::SerializeTuple::end(__serde_state)
            }
        }
    }
}

enum StructVariant<'a> {
    ExternallyTagged {
        variant_index: u32,
        variant_name: &'a str,
    },
    InternallyTagged {
        tag: &'a str,
<<<<<<< HEAD
        variant_name: VariantName,
=======
        variant_name: &'a str,
>>>>>>> ddc1ee56
    },
    Untagged,
}

fn serialize_struct_variant(
    context: StructVariant,
    params: &Parameters,
    fields: &[Field],
    name: &str,
) -> Fragment {
    if fields.iter().any(|field| field.attrs.flatten()) {
        return serialize_struct_variant_with_flatten(context, params, fields, name);
    }

    let struct_trait = match context {
        StructVariant::ExternallyTagged { .. } => StructTrait::SerializeStructVariant,
        StructVariant::InternallyTagged { .. } | StructVariant::Untagged => {
            StructTrait::SerializeStruct
        }
    };

    let serialize_fields = serialize_struct_visitor(fields, params, true, &struct_trait);

    let mut serialized_fields = fields
        .iter()
        .filter(|&field| !field.attrs.skip_serializing())
        .peekable();

    let let_mut = mut_if(serialized_fields.peek().is_some());

    let len = serialized_fields
        .map(|field| {
            let member = &field.member;

            match field.attrs.skip_serializing_if() {
                Some(path) => quote!(if #path(#member) { 0 } else { 1 }),
                None => quote!(1),
            }
        })
        .fold(quote!(0), |sum, expr| quote!(#sum + #expr));

    match context {
        StructVariant::ExternallyTagged {
            variant_index,
            variant_name,
        } => {
            quote_block! {
                let #let_mut __serde_state = _serde::Serializer::serialize_struct_variant(
                    __serializer,
                    #name,
                    #variant_index,
                    #variant_name,
                    #len,
                )?;
                #(#serialize_fields)*
                _serde::ser::SerializeStructVariant::end(__serde_state)
            }
        }
        StructVariant::InternallyTagged { tag, variant_name } => {
            let variant_name = serialize_variant_name(&variant_name);

            quote_block! {
                let mut __serde_state = _serde::Serializer::serialize_struct(
                    __serializer,
                    #name,
                    #len + 1,
                )?;
                _serde::ser::SerializeStruct::serialize_field(
                    &mut __serde_state,
                    #tag,
                    &#variant_name,
                )?;
                #(#serialize_fields)*
                _serde::ser::SerializeStruct::end(__serde_state)
            }
        }
        StructVariant::Untagged => {
            quote_block! {
                let #let_mut __serde_state = _serde::Serializer::serialize_struct(
                    __serializer,
                    #name,
                    #len,
                )?;
                #(#serialize_fields)*
                _serde::ser::SerializeStruct::end(__serde_state)
            }
        }
    }
}

fn serialize_struct_variant_with_flatten(
    context: StructVariant,
    params: &Parameters,
    fields: &[Field],
    name: &str,
) -> Fragment {
    let struct_trait = StructTrait::SerializeMap;
    let serialize_fields = serialize_struct_visitor(fields, params, true, &struct_trait);

    let mut serialized_fields = fields
        .iter()
        .filter(|&field| !field.attrs.skip_serializing())
        .peekable();

    let let_mut = mut_if(serialized_fields.peek().is_some());

    match context {
        StructVariant::ExternallyTagged {
            variant_index,
            variant_name,
        } => {
            let this_type = &params.this_type;
            let fields_ty = fields.iter().map(|f| &f.ty);
            let members = &fields.iter().map(|f| &f.member).collect::<Vec<_>>();

            let (_, ty_generics, where_clause) = params.generics.split_for_impl();
            let wrapper_generics = bound::with_lifetime_bound(&params.generics, "'__a");
            let (wrapper_impl_generics, wrapper_ty_generics, _) = wrapper_generics.split_for_impl();

            quote_block! {
                #[doc(hidden)]
                struct __EnumFlatten #wrapper_generics #where_clause {
                    data: (#(&'__a #fields_ty,)*),
                    phantom: _serde::__private::PhantomData<#this_type #ty_generics>,
                }

                impl #wrapper_impl_generics _serde::Serialize for __EnumFlatten #wrapper_ty_generics #where_clause {
                    fn serialize<__S>(&self, __serializer: __S) -> _serde::__private::Result<__S::Ok, __S::Error>
                    where
                        __S: _serde::Serializer,
                    {
                        let (#(#members,)*) = self.data;
                        let #let_mut __serde_state = _serde::Serializer::serialize_map(
                            __serializer,
                            _serde::__private::None)?;
                        #(#serialize_fields)*
                        _serde::ser::SerializeMap::end(__serde_state)
                    }
                }

                _serde::Serializer::serialize_newtype_variant(
                    __serializer,
                    #name,
                    #variant_index,
                    #variant_name,
                    &__EnumFlatten {
                        data: (#(#members,)*),
                        phantom: _serde::__private::PhantomData::<#this_type #ty_generics>,
                    })
            }
        }
        StructVariant::InternallyTagged { tag, variant_name } => {
            let variant_name = serialize_variant_name(&variant_name);
            quote_block! {
                let #let_mut __serde_state = _serde::Serializer::serialize_map(
                    __serializer,
                    _serde::__private::None)?;
                _serde::ser::SerializeMap::serialize_entry(
                    &mut __serde_state,
                    #tag,
                    &#variant_name,
                )?;
                #(#serialize_fields)*
                _serde::ser::SerializeMap::end(__serde_state)
            }
        }
        StructVariant::Untagged => {
            quote_block! {
                let #let_mut __serde_state = _serde::Serializer::serialize_map(
                    __serializer,
                    _serde::__private::None)?;
                #(#serialize_fields)*
                _serde::ser::SerializeMap::end(__serde_state)
            }
        }
    }
}

fn serialize_tuple_struct_visitor(
    fields: &[Field],
    params: &Parameters,
    is_enum: bool,
    tuple_trait: &TupleTrait,
) -> Vec<TokenStream> {
    fields
        .iter()
        .enumerate()
        .filter(|(_, field)| !field.attrs.skip_serializing())
        .map(|(i, field)| {
            let mut field_expr = if is_enum {
                let id = Ident::new(&format!("__field{}", i), Span::call_site());
                quote!(#id)
            } else {
                get_member(
                    params,
                    field,
                    &Member::Unnamed(Index {
                        index: i as u32,
                        span: Span::call_site(),
                    }),
                )
            };

            let skip = field
                .attrs
                .skip_serializing_if()
                .map(|path| quote!(#path(#field_expr)));

            if let Some(path) = field.attrs.serialize_with() {
                field_expr = wrap_serialize_field_with(params, field.ty, path, &field_expr);
            }

            let span = field.original.span();
            let func = tuple_trait.serialize_element(span);
            let ser = quote! {
                #func(&mut __serde_state, #field_expr)?;
            };

            match skip {
                None => ser,
                Some(skip) => quote!(if !#skip { #ser }),
            }
        })
        .collect()
}

fn serialize_struct_visitor(
    fields: &[Field],
    params: &Parameters,
    is_enum: bool,
    struct_trait: &StructTrait,
) -> Vec<TokenStream> {
    fields
        .iter()
        .filter(|&field| !field.attrs.skip_serializing())
        .map(|field| {
            let member = &field.member;

            let mut field_expr = if is_enum {
                quote!(#member)
            } else {
                get_member(params, field, member)
            };

            let key_expr = field.attrs.name().serialize_name();

            let skip = field
                .attrs
                .skip_serializing_if()
                .map(|path| quote!(#path(#field_expr)));

            if let Some(path) = field.attrs.serialize_with() {
                field_expr = wrap_serialize_field_with(params, field.ty, path, &field_expr);
            }

            let span = field.original.span();
            let ser = if field.attrs.flatten() {
                let func = quote_spanned!(span=> _serde::Serialize::serialize);
                quote! {
                    #func(&#field_expr, _serde::__private::ser::FlatMapSerializer(&mut __serde_state))?;
                }
            } else {
                let func = struct_trait.serialize_field(span);
                quote! {
                    #func(&mut __serde_state, #key_expr, #field_expr)?;
                }
            };

            match skip {
                None => ser,
                Some(skip) => {
                    if let Some(skip_func) = struct_trait.skip_field(span) {
                        quote! {
                            if !#skip {
                                #ser
                            } else {
                                #skip_func(&mut __serde_state, #key_expr)?;
                            }
                        }
                    } else {
                        quote! {
                            if !#skip {
                                #ser
                            }
                        }
                    }
                }
            }
        })
        .collect()
}

fn wrap_serialize_field_with(
    params: &Parameters,
    field_ty: &syn::Type,
    serialize_with: &syn::ExprPath,
    field_expr: &TokenStream,
) -> TokenStream {
    wrap_serialize_with(params, serialize_with, &[field_ty], &[quote!(#field_expr)])
}

fn wrap_serialize_variant_with(
    params: &Parameters,
    serialize_with: &syn::ExprPath,
    variant: &Variant,
) -> TokenStream {
    let field_tys: Vec<_> = variant.fields.iter().map(|field| field.ty).collect();
    let field_exprs: Vec<_> = variant
        .fields
        .iter()
        .map(|field| {
            let id = match &field.member {
                Member::Named(ident) => ident.clone(),
                Member::Unnamed(member) => {
                    Ident::new(&format!("__field{}", member.index), Span::call_site())
                }
            };
            quote!(#id)
        })
        .collect();
    wrap_serialize_with(
        params,
        serialize_with,
        field_tys.as_slice(),
        field_exprs.as_slice(),
    )
}

fn wrap_serialize_with(
    params: &Parameters,
    serialize_with: &syn::ExprPath,
    field_tys: &[&syn::Type],
    field_exprs: &[TokenStream],
) -> TokenStream {
    let this_type = &params.this_type;
    let (_, ty_generics, where_clause) = params.generics.split_for_impl();

    let wrapper_generics = if field_exprs.is_empty() {
        params.generics.clone()
    } else {
        bound::with_lifetime_bound(&params.generics, "'__a")
    };
    let (wrapper_impl_generics, wrapper_ty_generics, _) = wrapper_generics.split_for_impl();

    let field_access = (0..field_exprs.len()).map(|n| {
        Member::Unnamed(Index {
            index: n as u32,
            span: Span::call_site(),
        })
    });

    quote!({
        #[doc(hidden)]
        struct __SerializeWith #wrapper_impl_generics #where_clause {
            values: (#(&'__a #field_tys, )*),
            phantom: _serde::__private::PhantomData<#this_type #ty_generics>,
        }

        impl #wrapper_impl_generics _serde::Serialize for __SerializeWith #wrapper_ty_generics #where_clause {
            fn serialize<__S>(&self, __s: __S) -> _serde::__private::Result<__S::Ok, __S::Error>
            where
                __S: _serde::Serializer,
            {
                #serialize_with(#(self.values.#field_access, )* __s)
            }
        }

        &__SerializeWith {
            values: (#(#field_exprs, )*),
            phantom: _serde::__private::PhantomData::<#this_type #ty_generics>,
        }
    })
}

// Serialization of an empty struct results in code like:
//
//     let mut __serde_state = serializer.serialize_struct("S", 0)?;
//     _serde::ser::SerializeStruct::end(__serde_state)
//
// where we want to omit the `mut` to avoid a warning.
fn mut_if(is_mut: bool) -> Option<TokenStream> {
    if is_mut {
        Some(quote!(mut))
    } else {
        None
    }
}

fn get_member(params: &Parameters, field: &Field, member: &Member) -> TokenStream {
    let self_var = &params.self_var;
    match (params.is_remote, field.attrs.getter()) {
        (false, None) => {
            if params.is_packed {
                quote!(&{#self_var.#member})
            } else {
                quote!(&#self_var.#member)
            }
        }
        (true, None) => {
            let inner = if params.is_packed {
                quote!(&{#self_var.#member})
            } else {
                quote!(&#self_var.#member)
            };
            let ty = field.ty;
            quote!(_serde::__private::ser::constrain::<#ty>(#inner))
        }
        (true, Some(getter)) => {
            let ty = field.ty;
            quote!(_serde::__private::ser::constrain::<#ty>(&#getter(#self_var)))
        }
        (false, Some(_)) => {
            unreachable!("getter is only allowed for remote impls");
        }
    }
}

fn effective_style(variant: &Variant) -> Style {
    match variant.style {
        Style::Newtype if variant.fields[0].attrs.skip_serializing() => Style::Unit,
        other => other,
    }
}

enum StructTrait {
    SerializeMap,
    SerializeStruct,
    SerializeStructVariant,
}

impl StructTrait {
    fn serialize_field(&self, span: Span) -> TokenStream {
        match *self {
            StructTrait::SerializeMap => {
                quote_spanned!(span=> _serde::ser::SerializeMap::serialize_entry)
            }
            StructTrait::SerializeStruct => {
                quote_spanned!(span=> _serde::ser::SerializeStruct::serialize_field)
            }
            StructTrait::SerializeStructVariant => {
                quote_spanned!(span=> _serde::ser::SerializeStructVariant::serialize_field)
            }
        }
    }

    fn skip_field(&self, span: Span) -> Option<TokenStream> {
        match *self {
            StructTrait::SerializeMap => None,
            StructTrait::SerializeStruct => {
                Some(quote_spanned!(span=> _serde::ser::SerializeStruct::skip_field))
            }
            StructTrait::SerializeStructVariant => {
                Some(quote_spanned!(span=> _serde::ser::SerializeStructVariant::skip_field))
            }
        }
    }
}

enum TupleTrait {
    SerializeTuple,
    SerializeTupleStruct,
    SerializeTupleVariant,
}

impl TupleTrait {
    fn serialize_element(&self, span: Span) -> TokenStream {
        match *self {
            TupleTrait::SerializeTuple => {
                quote_spanned!(span=> _serde::ser::SerializeTuple::serialize_element)
            }
            TupleTrait::SerializeTupleStruct => {
                quote_spanned!(span=> _serde::ser::SerializeTupleStruct::serialize_field)
            }
            TupleTrait::SerializeTupleVariant => {
                quote_spanned!(span=> _serde::ser::SerializeTupleVariant::serialize_field)
            }
        }
    }
}

fn serialize_variant_name(name: &VariantName) -> TokenStream {
    match name {
        VariantName::String(s) => quote!(_serde::__private::ser::VariantName::String(#s)),
        VariantName::Integer(i) => quote!(_serde::__private::ser::VariantName::Integer(#i)),
        VariantName::Boolean(b) => quote!(_serde::__private::ser::VariantName::Boolean(#b)),
    }
}<|MERGE_RESOLUTION|>--- conflicted
+++ resolved
@@ -729,11 +729,7 @@
                 StructVariant::Untagged,
                 params,
                 &variant.fields,
-<<<<<<< HEAD
                 &variant_name.to_string(),
-=======
-                variant_name,
->>>>>>> ddc1ee56
             ),
         }
     });
@@ -909,11 +905,7 @@
     },
     InternallyTagged {
         tag: &'a str,
-<<<<<<< HEAD
         variant_name: VariantName,
-=======
-        variant_name: &'a str,
->>>>>>> ddc1ee56
     },
     Untagged,
 }
