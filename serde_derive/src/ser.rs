// Copyright 2017 Serde Developers
//
// Licensed under the Apache License, Version 2.0 <LICENSE-APACHE or
// http://www.apache.org/licenses/LICENSE-2.0> or the MIT license
// <LICENSE-MIT or http://opensource.org/licenses/MIT>, at your
// option. This file may not be copied, modified, or distributed
// except according to those terms.

use syn::{self, Ident};
use quote::Tokens;

use bound;
use fragment::{Fragment, Stmts, Match};
use internals::ast::{Body, Container, Field, Style, Variant};
use internals::{attr, Ctxt};

use std::u32;

pub fn expand_derive_serialize(input: &syn::DeriveInput) -> Result<Tokens, String> {
    let ctxt = Ctxt::new();
    let cont = Container::from_ast(&ctxt, input);
    precondition(&ctxt, &cont);
    try!(ctxt.check());

    let ident = &cont.ident;
    let params = Parameters::new(&cont);
    let (impl_generics, ty_generics, where_clause) = params.generics.split_for_impl();
    let dummy_const = Ident::new(format!("_IMPL_SERIALIZE_FOR_{}", ident));
    let body = Stmts(serialize_body(&cont, &params));

    let impl_block = if let Some(remote) = cont.attrs.remote() {
        quote! {
            impl #impl_generics #ident #ty_generics #where_clause {
                fn serialize<__S>(__self: &#remote #ty_generics, __serializer: __S) -> _serde::export::Result<__S::Ok, __S::Error>
                    where __S: _serde::Serializer
                {
                    #body
                }
            }
        }
    } else {
        quote! {
            #[automatically_derived]
            impl #impl_generics _serde::Serialize for #ident #ty_generics #where_clause {
                fn serialize<__S>(&self, __serializer: __S) -> _serde::export::Result<__S::Ok, __S::Error>
                    where __S: _serde::Serializer
                {
                    #body
                }
            }
        }
    };

    let generated = quote! {
        #[allow(non_upper_case_globals, unused_attributes, unused_qualifications)]
        const #dummy_const: () = {
            extern crate serde as _serde;
            #impl_block
        };
    };
    Ok(generated)
}

fn precondition(cx: &Ctxt, cont: &Container) {
    match cont.attrs.identifier() {
        attr::Identifier::No => {}
        attr::Identifier::Field => {
            cx.error("field identifiers cannot be serialized");
        }
        attr::Identifier::Variant => {
            cx.error("variant identifiers cannot be serialized");
        }
    }
}

struct Parameters {
    /// Variable holding the value being serialized. Either `self` for local
    /// types or `__self` for remote types.
    self_var: Ident,

    /// Path to the type the impl is for. Either a single `Ident` for local
    /// types or `some::remote::Ident` for remote types. Does not include
    /// generic parameters.
    this: syn::Path,

    /// Generics including any explicit and inferred bounds for the impl.
    generics: syn::Generics,

    /// Type has a `serde(remote = "...")` attribute.
    is_remote: bool,

    /// List of properties that are computed by methods.
    method_properties: Option<Vec<(syn::Ident, syn::Path)>>,
}

impl Parameters {
    fn new(cont: &Container) -> Self {
        let is_remote = cont.attrs.remote().is_some();
        let self_var = if is_remote {
            Ident::new("__self")
        } else {
            Ident::new("self")
        };

        let this = match cont.attrs.remote() {
            Some(remote) => remote.clone(),
            None => cont.ident.clone().into(),
        };

        let generics = build_generics(cont);
        let method_properties = cont.attrs.method_properties().cloned();
        
        Parameters {
            self_var: self_var,
            this: this,
            generics: generics,
            is_remote: is_remote,
            method_properties: method_properties,
        }
    }

    /// Type name to use in error messages and `&'static str` arguments to
    /// various Serializer methods.
    fn type_name(&self) -> &str {
        self.this.segments.last().unwrap().ident.as_ref()
    }
}

// All the generics in the input, plus a bound `T: Serialize` for each generic
// field type that will be serialized by us.
fn build_generics(cont: &Container) -> syn::Generics {
    let generics = bound::without_defaults(cont.generics);

    let generics =
        bound::with_where_predicates_from_fields(cont, &generics, attr::Field::ser_bound);

    match cont.attrs.ser_bound() {
        Some(predicates) => bound::with_where_predicates(&generics, predicates),
        None => {
            bound::with_bound(
                cont,
                &generics,
                needs_serialize_bound,
                &path!(_serde::Serialize),
            )
        }
    }
}

// Fields with a `skip_serializing` or `serialize_with` attribute are not
// serialized by us so we do not generate a bound. Fields with a `bound`
// attribute specify their own bound so we do not generate one. All other fields
// may need a `T: Serialize` bound where T is the type of the field.
fn needs_serialize_bound(attrs: &attr::Field) -> bool {
    !attrs.skip_serializing() && attrs.serialize_with().is_none() && attrs.ser_bound().is_none()
}

fn serialize_body(cont: &Container, params: &Parameters) -> Fragment {
    if let Some(into_type) = cont.attrs.into_type() {
        serialize_into(params, into_type)
    } else {
        match cont.body {
            Body::Enum(ref variants) => serialize_enum(params, variants, &cont.attrs),
            Body::Struct(Style::Struct, ref fields) => {
                if fields.iter().any(|field| field.ident.is_none()) {
                    panic!("struct has unnamed fields");
                }
                serialize_struct(params, fields, &cont.attrs)
            }
            Body::Struct(Style::Tuple, ref fields) => {
                if fields.iter().any(|field| field.ident.is_some()) {
                    panic!("tuple struct has named fields");
                }
                serialize_tuple_struct(params, fields, &cont.attrs)
            }
            Body::Struct(Style::Newtype, ref fields) => {
                serialize_newtype_struct(params, &fields[0], &cont.attrs)
            }
            Body::Struct(Style::Unit, _) => serialize_unit_struct(&cont.attrs),
        }
    }
}

fn serialize_into(params: &Parameters, into_type: &syn::Ty) -> Fragment {
    let self_var = &params.self_var;
    quote_block! {
        _serde::Serialize::serialize(
            &_serde::export::Into::<#into_type>::into(_serde::export::Clone::clone(#self_var)),
            __serializer)
    }
}

fn serialize_unit_struct(cattrs: &attr::Container) -> Fragment {
    let type_name = cattrs.name().serialize_name();

    quote_expr! {
        _serde::Serializer::serialize_unit_struct(__serializer, #type_name)
    }
}

fn serialize_newtype_struct(
    params: &Parameters,
    field: &Field,
    cattrs: &attr::Container,
) -> Fragment {
    let type_name = cattrs.name().serialize_name();

    let mut field_expr = get_field(params, field, 0);
    if let Some(path) = field.attrs.serialize_with() {
        field_expr = wrap_serialize_with(params, field.ty, path, field_expr);
    }

    quote_expr! {
        _serde::Serializer::serialize_newtype_struct(__serializer, #type_name, #field_expr)
    }
}

fn serialize_tuple_struct(
    params: &Parameters,
    fields: &[Field],
    cattrs: &attr::Container,
) -> Fragment {
    let serialize_stmts = serialize_tuple_struct_visitor(
        fields,
        params,
        false,
        quote!(_serde::ser::SerializeTupleStruct::serialize_field),
    );

    let type_name = cattrs.name().serialize_name();
    let len = serialize_stmts.len();
    let let_mut = mut_if(len > 0);

    quote_block! {
        let #let_mut __serde_state = try!(_serde::Serializer::serialize_tuple_struct(__serializer, #type_name, #len));
        #(#serialize_stmts)*
        _serde::ser::SerializeTupleStruct::end(__serde_state)
    }
}

fn serialize_struct(params: &Parameters, fields: &[Field], cattrs: &attr::Container) -> Fragment {
    assert!(fields.len() as u64 <= u32::MAX as u64);

    let serialize_fields = serialize_struct_visitor(
        fields,
        params,
        false,
        quote!(_serde::ser::SerializeStruct::serialize_field),
    );

    let type_name = cattrs.name().serialize_name();

    let mut serialized_fields = fields
        .iter()
        .filter(|&field| !field.attrs.skip_serializing())
        .peekable();

    let let_mut = mut_if(serialized_fields.peek().is_some());

    let len = serialized_fields
        .map(
            |field| match field.attrs.skip_serializing_if() {
                None => quote!(1),
                Some(path) => {
                    let ident = field.ident.clone().expect("struct has unnamed fields");
                    let field_expr = get_field(params, field, ident);
                    quote!(if #path(#field_expr) { 0 } else { 1 })
                }
            },
        )
        .fold(quote!(0), |sum, expr| quote!(#sum + #expr));

    quote_block! {
        let #let_mut __serde_state = try!(_serde::Serializer::serialize_struct(__serializer, #type_name, #len));
        #(#serialize_fields)*
        _serde::ser::SerializeStruct::end(__serde_state)
    }
}

fn serialize_enum(params: &Parameters, variants: &[Variant], cattrs: &attr::Container) -> Fragment {
    assert!(variants.len() as u64 <= u32::MAX as u64);

    let self_var = &params.self_var;

    let arms: Vec<_> = variants
        .iter()
        .enumerate()
        .map(
            |(variant_index, variant)| {
                serialize_variant(params, variant, variant_index as u32, cattrs)
            },
        )
        .collect();

    quote_expr! {
        match *#self_var {
            #(#arms)*
        }
    }
}

fn serialize_variant(
    params: &Parameters,
    variant: &Variant,
    variant_index: u32,
    cattrs: &attr::Container,
) -> Tokens {
    let this = &params.this;
    let variant_ident = variant.ident.clone();

    if variant.attrs.skip_serializing() {
        let skipped_msg = format!(
            "the enum variant {}::{} cannot be serialized",
            params.type_name(),
            variant_ident
        );
        let skipped_err = quote! {
            _serde::export::Err(_serde::ser::Error::custom(#skipped_msg))
        };
        let fields_pat = match variant.style {
            Style::Unit => quote!(),
            Style::Newtype | Style::Tuple => quote!((..)),
            Style::Struct => {
                quote!(
                    {
                        ..
                    }
                )
            }
        };
        quote! {
            #this::#variant_ident #fields_pat => #skipped_err,
        }
    } else {
        // variant wasn't skipped
        let case = match variant.style {
            Style::Unit => {
                quote! {
                    #this::#variant_ident
                }
            }
            Style::Newtype => {
                quote! {
                    #this::#variant_ident(ref __field0)
                }
            }
            Style::Tuple => {
                let field_names =
                    (0..variant.fields.len()).map(|i| Ident::new(format!("__field{}", i)));
                quote! {
                    #this::#variant_ident(#(ref #field_names),*)
                }
            }
            Style::Struct => {
                let fields = variant
                    .fields
                    .iter()
                    .map(
                        |f| {
                            f.ident
                                .clone()
                                .expect("struct variant has unnamed fields")
                        },
                    );
                quote! {
                    #this::#variant_ident { #(ref #fields),* }
                }
            }
        };

        let body = Match(
            match *cattrs.tag() {
                attr::EnumTag::External => {
                    serialize_externally_tagged_variant(params, variant, variant_index, cattrs)
                }
                attr::EnumTag::Internal { ref tag } => {
                    serialize_internally_tagged_variant(params, variant, cattrs, tag)
                }
                attr::EnumTag::Adjacent {
                    ref tag,
                    ref content,
                } => serialize_adjacently_tagged_variant(params, variant, cattrs, tag, content),
                attr::EnumTag::None => serialize_untagged_variant(params, variant, cattrs),
            },
        );

        quote! {
            #case => #body
        }
    }
}

fn serialize_externally_tagged_variant(
    params: &Parameters,
    variant: &Variant,
    variant_index: u32,
    cattrs: &attr::Container,
) -> Fragment {
    let type_name = cattrs.name().serialize_name();
    let variant_name = variant.attrs.name().serialize_name();

    match variant.style {
        Style::Unit => {
            quote_expr! {
                _serde::Serializer::serialize_unit_variant(
                    __serializer,
                    #type_name,
                    #variant_index,
                    #variant_name,
                )
            }
        }
        Style::Newtype => {
            let field = &variant.fields[0];
            let mut field_expr = quote!(__field0);
            if let Some(path) = field.attrs.serialize_with() {
                field_expr = wrap_serialize_with(params, field.ty, path, field_expr);
            }

            quote_expr! {
                _serde::Serializer::serialize_newtype_variant(
                    __serializer,
                    #type_name,
                    #variant_index,
                    #variant_name,
                    #field_expr,
                )
            }
        }
        Style::Tuple => {
            serialize_tuple_variant(
                TupleVariant::ExternallyTagged {
                    type_name: type_name,
                    variant_index: variant_index,
                    variant_name: variant_name,
                },
                params,
                &variant.fields,
            )
        }
        Style::Struct => {
            serialize_struct_variant(
                StructVariant::ExternallyTagged {
                    variant_index: variant_index,
                    variant_name: variant_name,
                },
                params,
                &variant.fields,
                &type_name,
            )
        }
    }
}

fn serialize_internally_tagged_variant(
    params: &Parameters,
    variant: &Variant,
    cattrs: &attr::Container,
    tag: &str,
) -> Fragment {
    let type_name = cattrs.name().serialize_name();
    let variant_name = variant.attrs.name().serialize_name();

    let enum_ident_str = params.type_name();
    let variant_ident_str = variant.ident.as_ref();

    match variant.style {
        Style::Unit => {
            quote_block! {
                let mut __struct = try!(_serde::Serializer::serialize_struct(
                    __serializer, #type_name, 1));
                try!(_serde::ser::SerializeStruct::serialize_field(
                    &mut __struct, #tag, #variant_name));
                _serde::ser::SerializeStruct::end(__struct)
            }
        }
        Style::Newtype => {
            let field = &variant.fields[0];
            let mut field_expr = quote!(__field0);
            if let Some(path) = field.attrs.serialize_with() {
                field_expr = wrap_serialize_with(params, field.ty, path, field_expr);
            }

            quote_expr! {
                _serde::private::ser::serialize_tagged_newtype(
                    __serializer,
                    #enum_ident_str,
                    #variant_ident_str,
                    #tag,
                    #variant_name,
                    #field_expr,
                )
            }
        }
        Style::Struct => {
            serialize_struct_variant(
                StructVariant::InternallyTagged {
                    tag: tag,
                    variant_name: variant_name,
                },
                params,
                &variant.fields,
                &type_name,
            )
        }
        Style::Tuple => unreachable!("checked in serde_derive_internals"),
    }
}

fn serialize_adjacently_tagged_variant(
    params: &Parameters,
    variant: &Variant,
    cattrs: &attr::Container,
    tag: &str,
    content: &str,
) -> Fragment {
    let this = &params.this;
    let type_name = cattrs.name().serialize_name();
    let variant_name = variant.attrs.name().serialize_name();

    let inner = Stmts(
        match variant.style {
            Style::Unit => {
                return quote_block! {
                    let mut __struct = try!(_serde::Serializer::serialize_struct(
                        __serializer, #type_name, 1));
                    try!(_serde::ser::SerializeStruct::serialize_field(
                        &mut __struct, #tag, #variant_name));
                    _serde::ser::SerializeStruct::end(__struct)
                };
            }
            Style::Newtype => {
                let field = &variant.fields[0];
                let mut field_expr = quote!(__field0);
                if let Some(path) = field.attrs.serialize_with() {
                    field_expr = wrap_serialize_with(params, field.ty, path, field_expr);
                }

                quote_expr! {
                    _serde::Serialize::serialize(#field_expr, __serializer)
                }
            }
            Style::Tuple => {
                serialize_tuple_variant(TupleVariant::Untagged, params, &variant.fields)
            }
            Style::Struct => {
                serialize_struct_variant(
                    StructVariant::Untagged,
                    params,
                    &variant.fields,
                    &variant_name,
                )
            }
        },
    );

    let fields_ty = variant.fields.iter().map(|f| &f.ty);
    let ref fields_ident: Vec<_> = match variant.style {
        Style::Unit => unreachable!(),
        Style::Newtype => vec![Ident::new("__field0")],
        Style::Tuple => {
            (0..variant.fields.len())
                .map(|i| Ident::new(format!("__field{}", i)))
                .collect()
        }
        Style::Struct => {
            variant
                .fields
                .iter()
                .map(
                    |f| {
                        f.ident
                            .clone()
                            .expect("struct variant has unnamed fields")
                    },
                )
                .collect()
        }
    };

    let (_, ty_generics, where_clause) = params.generics.split_for_impl();

    let wrapper_generics = bound::with_lifetime_bound(&params.generics, "'__a");
    let (wrapper_impl_generics, wrapper_ty_generics, _) = wrapper_generics.split_for_impl();

    quote_block! {
        struct __AdjacentlyTagged #wrapper_generics #where_clause {
            data: (#(&'__a #fields_ty,)*),
            phantom: _serde::export::PhantomData<#this #ty_generics>,
        }

        impl #wrapper_impl_generics _serde::Serialize for __AdjacentlyTagged #wrapper_ty_generics #where_clause {
            fn serialize<__S>(&self, __serializer: __S) -> _serde::export::Result<__S::Ok, __S::Error>
                where __S: _serde::Serializer
            {
                let (#(#fields_ident,)*) = self.data;
                #inner
            }
        }

        let mut __struct = try!(_serde::Serializer::serialize_struct(
            __serializer, #type_name, 2));
        try!(_serde::ser::SerializeStruct::serialize_field(
            &mut __struct, #tag, #variant_name));
        try!(_serde::ser::SerializeStruct::serialize_field(
            &mut __struct, #content, &__AdjacentlyTagged {
                data: (#(#fields_ident,)*),
                phantom: _serde::export::PhantomData::<#this #ty_generics>,
            }));
        _serde::ser::SerializeStruct::end(__struct)
    }
}

fn serialize_untagged_variant(
    params: &Parameters,
    variant: &Variant,
    cattrs: &attr::Container,
) -> Fragment {
    match variant.style {
        Style::Unit => {
            quote_expr! {
                _serde::Serializer::serialize_unit(__serializer)
            }
        }
        Style::Newtype => {
            let field = &variant.fields[0];
            let mut field_expr = quote!(__field0);
            if let Some(path) = field.attrs.serialize_with() {
                field_expr = wrap_serialize_with(params, field.ty, path, field_expr);
            }

            quote_expr! {
                _serde::Serialize::serialize(#field_expr, __serializer)
            }
        }
        Style::Tuple => serialize_tuple_variant(TupleVariant::Untagged, params, &variant.fields),
        Style::Struct => {
            let type_name = cattrs.name().serialize_name();
            serialize_struct_variant(StructVariant::Untagged, params, &variant.fields, &type_name)
        }
    }
}

enum TupleVariant {
    ExternallyTagged {
        type_name: String,
        variant_index: u32,
        variant_name: String,
    },
    Untagged,
}

fn serialize_tuple_variant(
    context: TupleVariant,
    params: &Parameters,
    fields: &[Field],
) -> Fragment {
    let method = match context {
        TupleVariant::ExternallyTagged { .. } => {
            quote!(_serde::ser::SerializeTupleVariant::serialize_field)
        }
        TupleVariant::Untagged => quote!(_serde::ser::SerializeTuple::serialize_element),
    };

    let serialize_stmts = serialize_tuple_struct_visitor(fields, params, true, method);

    let len = serialize_stmts.len();
    let let_mut = mut_if(len > 0);

    match context {
        TupleVariant::ExternallyTagged {
            type_name,
            variant_index,
            variant_name,
        } => {
            quote_block! {
                let #let_mut __serde_state = try!(_serde::Serializer::serialize_tuple_variant(
                    __serializer,
                    #type_name,
                    #variant_index,
                    #variant_name,
                    #len));
                #(#serialize_stmts)*
                _serde::ser::SerializeTupleVariant::end(__serde_state)
            }
        }
        TupleVariant::Untagged => {
            quote_block! {
                let #let_mut __serde_state = try!(_serde::Serializer::serialize_tuple(
                    __serializer,
                    #len));
                #(#serialize_stmts)*
                _serde::ser::SerializeTuple::end(__serde_state)
            }
        }
    }
}

enum StructVariant<'a> {
    ExternallyTagged {
        variant_index: u32,
        variant_name: String,
    },
    InternallyTagged { tag: &'a str, variant_name: String },
    Untagged,
}

fn serialize_struct_variant<'a>(
    context: StructVariant<'a>,
    params: &Parameters,
    fields: &[Field],
    name: &str,
) -> Fragment {
    let method = match context {
        StructVariant::ExternallyTagged { .. } => {
            quote!(_serde::ser::SerializeStructVariant::serialize_field)
        }
        StructVariant::InternallyTagged { .. } |
        StructVariant::Untagged => quote!(_serde::ser::SerializeStruct::serialize_field),
    };

    let serialize_fields = serialize_struct_visitor(fields, params, true, method);

    let mut serialized_fields = fields
        .iter()
        .filter(|&field| !field.attrs.skip_serializing())
        .peekable();

    let let_mut = mut_if(serialized_fields.peek().is_some());

    let len = serialized_fields
        .map(
            |field| {
                let ident = field.ident.clone().expect("struct has unnamed fields");

                match field.attrs.skip_serializing_if() {
                    Some(path) => quote!(if #path(#ident) { 0 } else { 1 }),
                    None => quote!(1),
                }
            },
        )
        .fold(quote!(0), |sum, expr| quote!(#sum + #expr));

    match context {
        StructVariant::ExternallyTagged {
            variant_index,
            variant_name,
        } => {
            quote_block! {
                let #let_mut __serde_state = try!(_serde::Serializer::serialize_struct_variant(
                    __serializer,
                    #name,
                    #variant_index,
                    #variant_name,
                    #len,
                ));
                #(#serialize_fields)*
                _serde::ser::SerializeStructVariant::end(__serde_state)
            }
        }
        StructVariant::InternallyTagged { tag, variant_name } => {
            quote_block! {
                let mut __serde_state = try!(_serde::Serializer::serialize_struct(
                    __serializer,
                    #name,
                    #len + 1,
                ));
                try!(_serde::ser::SerializeStruct::serialize_field(
                    &mut __serde_state,
                    #tag,
                    #variant_name,
                ));
                #(#serialize_fields)*
                _serde::ser::SerializeStruct::end(__serde_state)
            }
        }
        StructVariant::Untagged => {
            quote_block! {
                let #let_mut __serde_state = try!(_serde::Serializer::serialize_struct(
                    __serializer,
                    #name,
                    #len,
                ));
                #(#serialize_fields)*
                _serde::ser::SerializeStruct::end(__serde_state)
            }
        }
    }
}

fn serialize_tuple_struct_visitor(
    fields: &[Field],
    params: &Parameters,
    is_enum: bool,
    func: Tokens,
) -> Vec<Tokens> {
    fields
        .iter()
        .enumerate()
        .map(
            |(i, field)| {
                let mut field_expr = if is_enum {
                    let id = Ident::new(format!("__field{}", i));
                    quote!(#id)
                } else {
                    get_field(params, field, i)
                };

                let skip = field
                    .attrs
                    .skip_serializing_if()
                    .map(|path| quote!(#path(#field_expr)));

                if let Some(path) = field.attrs.serialize_with() {
                    field_expr = wrap_serialize_with(params, field.ty, path, field_expr);
                }

                let ser = quote! {
                    try!(#func(&mut __serde_state, #field_expr));
                };

                match skip {
                    None => ser,
                    Some(skip) => quote!(if !#skip { #ser }),
                }
            },
        )
        .collect()
}

fn serialize_struct_visitor(
    fields: &[Field],
    params: &Parameters,
    is_enum: bool,
    func: Tokens,
) -> Vec<Tokens> {
    let mut fields: Vec<Tokens> = fields
        .iter()
        .filter(|&field| !field.attrs.skip_serializing())
        .map(
            |field| {
                let field_ident = field.ident.clone().expect("struct has unnamed field");
                let mut field_expr = if is_enum {
                    quote!(#field_ident)
                } else {
                    get_field(params, field, field_ident)
                };

                let key_expr = field.attrs.name().serialize_name();

                let skip = field
                    .attrs
                    .skip_serializing_if()
                    .map(|path| quote!(#path(#field_expr)));

                if let Some(path) = field.attrs.serialize_with() {
                    field_expr = wrap_serialize_with(params, field.ty, path, field_expr)
                }

                let ser = quote! {
                    try!(#func(&mut __serde_state, #key_expr, #field_expr));
                };

                match skip {
                    None => ser,
                    Some(skip) => quote!(if !#skip { #ser }),
                }
            },
        )
        .collect();
<<<<<<< HEAD

=======
        // If there are any method properties, add them to the list of fields.
>>>>>>> cdb47766
        if let Some(ref method_properties) = params.method_properties {
            let iter = method_properties
                .iter()
                // ident is the chosen name for the property, path is the path to the method
                // that should be called
                // FIXME prevent duplicate keys
                .map(|&(ref ident, ref path)| {
                    let name = ident.to_string();
                    quote! {
                        try!(#func(&mut __serde_state, #name, &#path(self)));
                    }
                });
            fields.extend(iter);
        }

        fields
}

fn wrap_serialize_with(
    params: &Parameters,
    field_ty: &syn::Ty,
    serialize_with: &syn::Path,
    value: Tokens,
) -> Tokens {
    let this = &params.this;
    let (_, ty_generics, where_clause) = params.generics.split_for_impl();

    let wrapper_generics = bound::with_lifetime_bound(&params.generics, "'__a");
    let (wrapper_impl_generics, wrapper_ty_generics, _) = wrapper_generics.split_for_impl();

    quote!({
        struct __SerializeWith #wrapper_impl_generics #where_clause {
            value: &'__a #field_ty,
            phantom: _serde::export::PhantomData<#this #ty_generics>,
        }

        impl #wrapper_impl_generics _serde::Serialize for __SerializeWith #wrapper_ty_generics #where_clause {
            fn serialize<__S>(&self, __s: __S) -> _serde::export::Result<__S::Ok, __S::Error>
                where __S: _serde::Serializer
            {
                #serialize_with(self.value, __s)
            }
        }

        &__SerializeWith {
            value: #value,
            phantom: _serde::export::PhantomData::<#this #ty_generics>,
        }
    })
}

// Serialization of an empty struct results in code like:
//
//     let mut __serde_state = try!(serializer.serialize_struct("S", 0));
//     _serde::ser::SerializeStruct::end(__serde_state)
//
// where we want to omit the `mut` to avoid a warning.
fn mut_if(is_mut: bool) -> Option<Tokens> {
    if is_mut { Some(quote!(mut)) } else { None }
}

fn get_field<I>(params: &Parameters, field: &Field, ident: I) -> Tokens
where
    I: Into<Ident>,
{
    let self_var = &params.self_var;
    match (params.is_remote, field.attrs.getter()) {
        (false, None) => {
            let ident = ident.into();
            quote!(&#self_var.#ident)
        }
        (true, None) => {
            let ty = field.ty;
            let ident = ident.into();
            quote!(_serde::private::ser::constrain::<#ty>(&#self_var.#ident))
        }
        (true, Some(getter)) => {
            let ty = field.ty;
            quote!(_serde::private::ser::constrain::<#ty>(&#getter(#self_var)))
        }
        (false, Some(_)) => {
            unreachable!("getter is only allowed for remote impls");
        }
    }
}<|MERGE_RESOLUTION|>--- conflicted
+++ resolved
@@ -868,11 +868,8 @@
             },
         )
         .collect();
-<<<<<<< HEAD
-
-=======
+
         // If there are any method properties, add them to the list of fields.
->>>>>>> cdb47766
         if let Some(ref method_properties) = params.method_properties {
             let iter = method_properties
                 .iter()
