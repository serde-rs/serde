use proc_macro2::{Literal, Span, TokenStream};
use quote::ToTokens;
use syn::punctuated::Punctuated;
use syn::spanned::Spanned;
use syn::{self, Ident, Index, Member};

use bound;
use dummy;
use fragment::{Expr, Fragment, Match, Stmts};
use internals::ast::{Container, Data, Field, Style, Variant};
use internals::{attr, replace_receiver, ungroup, Ctxt, Derive};
use pretend;

use std::collections::BTreeSet;
use std::ptr;

pub fn expand_derive_deserialize(
<<<<<<< HEAD
    input: &syn::DeriveInput,
    seeded: bool,
) -> Result<TokenStream, Vec<syn::Error>> {
=======
    input: &mut syn::DeriveInput,
) -> Result<TokenStream, Vec<syn::Error>> {
    replace_receiver(input);

>>>>>>> beb21cb6
    let ctxt = Ctxt::new();
    let cont = match Container::from_ast(&ctxt, input, Derive::Deserialize) {
        Some(cont) => cont,
        None => return Err(ctxt.check().unwrap_err()),
    };
    if seeded && cont.attrs.deserialize_state().is_none() {
        ctxt.error_spanned_by(&cont.ident, "Need a deserialize_state attribute");
    }
    precondition(&ctxt, &cont);
    ctxt.check()?;

    let ident = &cont.ident;
    let params = Parameters::new(&cont, seeded);
    let (de_impl_generics, _, ty_generics, where_clause) = split_with_de_lifetime(&params);
    let body = Stmts(deserialize_body(&cont, &params));
    let delife = params.borrowed.de_lifetime();
    let serde = cont.attrs.serde_path();

    let impl_block = if let Some(remote) = cont.attrs.remote() {
        let vis = &input.vis;
        let used = pretend::pretend_used(&cont);
        quote! {
            impl #de_impl_generics #ident #ty_generics #where_clause {
                #vis fn deserialize<__D>(__deserializer: __D) -> #serde::__private::Result<#remote #ty_generics, __D::Error>
                where
                    __D: #serde::Deserializer<#delife>,
                {
                    #used
                    #body
                }
            }
        }
    } else {
        let fn_deserialize_in_place = deserialize_in_place_body(&cont, &params);
        let (de_impl_generics, _, ty_generics, where_clause) = split_with_de_lifetime(&params);
        if seeded {
            let seed_ty = cont.attrs.deserialize_state().unwrap();
            quote! {
                #[automatically_derived]
                impl #de_impl_generics _serde::de::DeserializeState<#delife, #seed_ty> for #ident #ty_generics #where_clause {

                    fn deserialize_state<__D>(__seed: &mut #seed_ty, __deserializer: __D) -> _serde::__private::Result<Self, __D::Error>
                        where __D: _serde::Deserializer<#delife>
                    {
                        #body
                    }
                }
            }
        } else {
            quote! {
                #[automatically_derived]
            impl #de_impl_generics #serde::Deserialize<#delife> for #ident #ty_generics #where_clause {
                fn deserialize<__D>(__deserializer: __D) -> #serde::__private::Result<Self, __D::Error>
                where
                    __D: #serde::Deserializer<#delife>,
                    {
                        #body
                    }
                    #fn_deserialize_in_place
                }
            }
        }
    };

    Ok(dummy::wrap_in_const(
        cont.attrs.custom_serde_path(),
        "DESERIALIZE",
        ident,
        impl_block,
    ))
}

fn precondition(cx: &Ctxt, cont: &Container) {
    precondition_sized(cx, cont);
    precondition_no_de_lifetime(cx, cont);
}

fn precondition_sized(cx: &Ctxt, cont: &Container) {
    if let Data::Struct(_, fields) = &cont.data {
        if let Some(last) = fields.last() {
            if let syn::Type::Slice(_) = ungroup(last.ty) {
                cx.error_spanned_by(
                    cont.original,
                    "cannot deserialize a dynamically sized struct",
                );
            }
        }
    }
}

fn precondition_no_de_lifetime(cx: &Ctxt, cont: &Container) {
    if let BorrowedLifetimes::Borrowed(_) = borrowed_lifetimes(cont) {
        for param in cont.generics.lifetimes() {
            if param.lifetime.to_string() == "'de" {
                cx.error_spanned_by(
                    &param.lifetime,
                    "cannot deserialize when there is a lifetime parameter called 'de",
                );
                return;
            }
        }
    }
}

struct Parameters {
    /// Name of the type the `derive` is on.
    local: syn::Ident,

    /// Path to the type the impl is for. Either a single `Ident` for local
    /// types or `some::remote::Ident` for remote types. Does not include
    /// generic parameters.
    this: syn::Path,

    /// Generics including any explicit and inferred bounds for the impl.
    generics: syn::Generics,

    /// Lifetimes borrowed from the deserializer. These will become bounds on
    /// the `'de` lifetime of the deserializer.
    borrowed: BorrowedLifetimes,

    /// At least one field has a serde(getter) attribute, implying that the
    /// remote type has a private field.
    has_getter: bool,

    de_parameters: Option<Vec<syn::GenericParam>>,
}

impl Parameters {
    fn new(cont: &Container, seeded: bool) -> Self {
        let local = cont.ident.clone();
        let this = match cont.attrs.remote() {
            Some(remote) => remote.clone(),
            None => cont.ident.clone().into(),
        };
        let borrowed = borrowed_lifetimes(cont);
        let generics = build_generics(cont, &borrowed, seeded);
        let has_getter = cont.data.has_getter();

        Parameters {
            local,
            this,
            generics,
            borrowed,
            has_getter,
            de_parameters: cont.attrs.de_parameters().map(|params| params.to_owned()),
        }
    }

    /// Type name to use in error messages and `&'static str` arguments to
    /// various Deserializer methods.
    fn type_name(&self) -> String {
        self.this.segments.last().unwrap().ident.to_string()
    }
}

// All the generics in the input, plus a bound `T: Deserialize` for each generic
// field type that will be deserialized by us, plus a bound `T: Default` for
// each generic field type that will be set to a default value.
fn build_generics(cont: &Container, borrowed: &BorrowedLifetimes, seeded: bool) -> syn::Generics {
    let generics = bound::without_defaults(cont.generics);

    let generics = bound::with_where_predicates_from_fields(cont, &generics, attr::Field::de_bound);

    let generics =
        bound::with_where_predicates_from_variants(cont, &generics, attr::Variant::de_bound);

    match cont.attrs.de_bound() {
        Some(predicates) => bound::with_where_predicates(&generics, predicates),
        None => {
            let mut generics = match *cont.attrs.default() {
                attr::Default::Default => bound::with_self_bound(
                    cont,
                    &generics,
                    &parse_quote!(_serde::__private::Default),
                ),
                attr::Default::None | attr::Default::Path(_) => generics,
            };

            if !seeded {
                let delife = borrowed.de_lifetime();
                generics = bound::with_bound(
                    cont,
                    &generics,
                    needs_deserialize_bound,
                    &parse_quote!(_serde::Deserialize<#delife>),
                );
            }

            bound::with_bound(
                cont,
                &generics,
                requires_default,
                &parse_quote!(_serde::__private::Default),
            )
        }
    }
}

// Fields with a `skip_deserializing` or `deserialize_with` attribute, or which
// belong to a variant with a `skip_deserializing` or `deserialize_with`
// attribute, are not deserialized by us so we do not generate a bound. Fields
// with a `bound` attribute specify their own bound so we do not generate one.
// All other fields may need a `T: Deserialize` bound where T is the type of the
// field.
fn needs_deserialize_bound(field: &attr::Field, variant: Option<&attr::Variant>) -> bool {
    !field.skip_deserializing()
        && field.deserialize_with().is_none()
        && field.de_bound().is_none()
        && variant.map_or(true, |variant| {
            !variant.skip_deserializing()
                && variant.deserialize_with().is_none()
                && variant.de_bound().is_none()
        })
}

// Fields with a `default` attribute (not `default=...`), and fields with a
// `skip_deserializing` attribute that do not also have `default=...`.
fn requires_default(field: &attr::Field, _variant: Option<&attr::Variant>) -> bool {
    if let attr::Default::Default = *field.default() {
        true
    } else {
        false
    }
}

enum BorrowedLifetimes {
    Borrowed(BTreeSet<syn::Lifetime>),
    Static,
}

impl BorrowedLifetimes {
    fn de_lifetime(&self) -> syn::Lifetime {
        match *self {
            BorrowedLifetimes::Borrowed(_) => syn::Lifetime::new("'de", Span::call_site()),
            BorrowedLifetimes::Static => syn::Lifetime::new("'static", Span::call_site()),
        }
    }

    fn de_lifetime_def(&self) -> Option<syn::LifetimeDef> {
        match self {
            BorrowedLifetimes::Borrowed(bounds) => Some(syn::LifetimeDef {
                attrs: Vec::new(),
                lifetime: syn::Lifetime::new("'de", Span::call_site()),
                colon_token: None,
                bounds: bounds.iter().cloned().collect(),
            }),
            BorrowedLifetimes::Static => None,
        }
    }
}

// The union of lifetimes borrowed by each field of the container.
//
// These turn into bounds on the `'de` lifetime of the Deserialize impl. If
// lifetimes `'a` and `'b` are borrowed but `'c` is not, the impl is:
//
//     impl<'de: 'a + 'b, 'a, 'b, 'c> Deserialize<'de> for S<'a, 'b, 'c>
//
// If any borrowed lifetime is `'static`, then `'de: 'static` would be redundant
// and we use plain `'static` instead of `'de`.
fn borrowed_lifetimes(cont: &Container) -> BorrowedLifetimes {
    let mut lifetimes = BTreeSet::new();
    for field in cont.data.all_fields() {
        if !field.attrs.skip_deserializing() {
            lifetimes.extend(field.attrs.borrowed_lifetimes().iter().cloned());
        }
    }
    if lifetimes.iter().any(|b| b.to_string() == "'static") {
        BorrowedLifetimes::Static
    } else {
        BorrowedLifetimes::Borrowed(lifetimes)
    }
}

fn deserialize_body(cont: &Container, params: &Parameters) -> Fragment {
    if cont.attrs.transparent() {
        deserialize_transparent(cont, params)
    } else if let Some(type_from) = cont.attrs.type_from() {
        deserialize_from(type_from)
    } else if let Some(type_try_from) = cont.attrs.type_try_from() {
        deserialize_try_from(type_try_from)
    } else if let attr::Identifier::No = cont.attrs.identifier() {
        match &cont.data {
            Data::Enum(variants) => deserialize_enum(params, variants, &cont.attrs),
            Data::Struct(Style::Struct, fields) => {
                deserialize_struct(None, params, fields, &cont.attrs, None, &Untagged::No)
            }
            Data::Struct(Style::Tuple, fields) | Data::Struct(Style::Newtype, fields) => {
                deserialize_tuple(None, params, fields, &cont.attrs, None)
            }
            Data::Struct(Style::Unit, _) => deserialize_unit_struct(params, &cont.attrs),
        }
    } else {
        match &cont.data {
            Data::Enum(variants) => deserialize_custom_identifier(params, variants, &cont.attrs),
            Data::Struct(_, _) => unreachable!("checked in serde_derive_internals"),
        }
    }
}

#[cfg(feature = "deserialize_in_place")]
fn deserialize_in_place_body(cont: &Container, params: &Parameters) -> Option<Stmts> {
    // Only remote derives have getters, and we do not generate
    // deserialize_in_place for remote derives.
    assert!(!params.has_getter);

    if cont.attrs.transparent()
        || cont.attrs.type_from().is_some()
        || cont.attrs.type_try_from().is_some()
        || cont.attrs.identifier().is_some()
        || cont
            .data
            .all_fields()
            .all(|f| f.attrs.deserialize_with().is_some())
    {
        return None;
    }

    let code = match &cont.data {
        Data::Struct(Style::Struct, fields) => {
            deserialize_struct_in_place(None, params, fields, &cont.attrs, None)?
        }
        Data::Struct(Style::Tuple, fields) | Data::Struct(Style::Newtype, fields) => {
            deserialize_tuple_in_place(None, params, fields, &cont.attrs, None)
        }
        Data::Enum(_) | Data::Struct(Style::Unit, _) => {
            return None;
        }
    };

    let delife = params.borrowed.de_lifetime();
    let stmts = Stmts(code);

    let fn_deserialize_in_place = quote_block! {
        fn deserialize_in_place<__D>(__deserializer: __D, __place: &mut Self) -> _serde::__private::Result<(), __D::Error>
        where
            __D: _serde::Deserializer<#delife>,
        {
            #stmts
        }
    };

    Some(Stmts(fn_deserialize_in_place))
}

#[cfg(not(feature = "deserialize_in_place"))]
fn deserialize_in_place_body(_cont: &Container, _params: &Parameters) -> Option<Stmts> {
    None
}

fn deserialize_transparent(cont: &Container, params: &Parameters) -> Fragment {
    let fields = match &cont.data {
        Data::Struct(_, fields) => fields,
        Data::Enum(_) => unreachable!(),
    };

    let this = &params.this;
    let transparent_field = fields.iter().find(|f| f.attrs.transparent()).unwrap();

    let path = match transparent_field.attrs.deserialize_with() {
        Some(path) => quote!(#path),
        None => {
            let span = transparent_field.original.span();
            quote_spanned!(span=> _serde::Deserialize::deserialize)
        }
    };

    let assign = fields.iter().map(|field| {
        let member = &field.member;
        if ptr::eq(field, transparent_field) {
            quote!(#member: __transparent)
        } else {
            let value = match field.attrs.default() {
                attr::Default::Default => quote!(_serde::__private::Default::default()),
                attr::Default::Path(path) => quote!(#path()),
                attr::Default::None => quote!(_serde::__private::PhantomData),
            };
            quote!(#member: #value)
        }
    });

    quote_block! {
        _serde::__private::Result::map(
            #path(__deserializer),
            |__transparent| #this { #(#assign),* })
    }
}

fn deserialize_from(type_from: &syn::Type) -> Fragment {
    quote_block! {
        _serde::__private::Result::map(
            <#type_from as _serde::Deserialize>::deserialize(__deserializer),
            _serde::__private::From::from)
    }
}

fn deserialize_try_from(type_try_from: &syn::Type) -> Fragment {
    quote_block! {
        _serde::__private::Result::and_then(
            <#type_try_from as _serde::Deserialize>::deserialize(__deserializer),
            |v| _serde::__private::TryFrom::try_from(v).map_err(_serde::de::Error::custom))
    }
}

fn deserialize_unit_struct(params: &Parameters, cattrs: &attr::Container) -> Fragment {
    let this = &params.this;
    let type_name = cattrs.name().deserialize_name();

    let expecting = format!("unit struct {}", params.type_name());
    let expecting = cattrs.expecting().unwrap_or(&expecting);

    quote_block! {
        struct __Visitor;

        impl<'de> _serde::de::Visitor<'de> for __Visitor {
            type Value = #this;

            fn expecting(&self, __formatter: &mut _serde::__private::Formatter) -> _serde::__private::fmt::Result {
                _serde::__private::Formatter::write_str(__formatter, #expecting)
            }

            #[inline]
            fn visit_unit<__E>(self) -> _serde::__private::Result<Self::Value, __E>
            where
                __E: _serde::de::Error,
            {
                _serde::__private::Ok(#this)
            }
        }

        _serde::Deserializer::deserialize_unit_struct(__deserializer, #type_name, __Visitor)
    }
}

fn deserialize_tuple(
    variant_ident: Option<&syn::Ident>,
    params: &Parameters,
    fields: &[Field],
    cattrs: &attr::Container,
    deserializer: Option<TokenStream>,
) -> Fragment {
    let this = &params.this;
    let (de_impl_generics, de_ty_generics, ty_generics, where_clause) =
        split_with_de_and_seed_lifetime(params);
    let delife = params.borrowed.de_lifetime();

    assert!(!cattrs.has_flatten());

    // If there are getters (implying private fields), construct the local type
    // and use an `Into` conversion to get the remote type. If there are no
    // getters then construct the target type directly.
    let construct = if params.has_getter {
        let local = &params.local;
        quote!(#local)
    } else {
        quote!(#this)
    };

    let is_enum = variant_ident.is_some();
    let type_path = match variant_ident {
        Some(variant_ident) => quote!(#construct::#variant_ident),
        None => construct,
    };
    let expecting = match variant_ident {
        Some(variant_ident) => format!("tuple variant {}::{}", params.type_name(), variant_ident),
        None => format!("tuple struct {}", params.type_name()),
    };
    let expecting = cattrs.expecting().unwrap_or(&expecting);

    let nfields = fields.len();

    let visit_newtype_struct = if !is_enum && nfields == 1 {
        Some(deserialize_newtype_struct(
            &type_path, params, &fields[0], cattrs,
        ))
    } else {
        None
    };

    let visit_seq = Stmts(deserialize_seq(
        &type_path, params, fields, false, cattrs, &expecting,
    ));

    let visitor_field;
    let visitor_field_def;
    if let Some(seed_ty) = cattrs.deserialize_state() {
        visitor_field = Some(if variant_ident.is_some() {
            quote! { seed: self.seed, }
        } else {
            quote! { seed: __seed, }
        });
        visitor_field_def = Some(quote! { seed: &'seed mut #seed_ty, });
    } else {
        visitor_field = None;
        visitor_field_def = None;
    }

    let visitor_expr = quote! {
        __Visitor {
            #visitor_field

            marker: _serde::__private::PhantomData::<#this #ty_generics>,
            lifetime: _serde::__private::PhantomData,
        }
    };

    let dispatch = if let Some(deserializer) = deserializer {
        quote!(_serde::Deserializer::deserialize_tuple(#deserializer, #nfields, #visitor_expr))
    } else if is_enum {
        quote!(_serde::de::VariantAccess::tuple_variant(__variant, #nfields, #visitor_expr))
    } else if nfields == 1 {
        let type_name = cattrs.name().deserialize_name();
        quote!(_serde::Deserializer::deserialize_newtype_struct(__deserializer, #type_name, #visitor_expr))
    } else {
        let type_name = cattrs.name().deserialize_name();
        quote!(_serde::Deserializer::deserialize_tuple_struct(__deserializer, #type_name, #nfields, #visitor_expr))
    };

    let all_skipped = fields.iter().all(|field| field.attrs.skip_deserializing());
    let visitor_var = if all_skipped {
        quote!(_)
    } else {
        quote!(mut __seq)
    };

    quote_block! {
        struct __Visitor #de_impl_generics #where_clause {
            #visitor_field_def

            marker: _serde::__private::PhantomData<#this #ty_generics>,
            lifetime: _serde::__private::PhantomData<(&#delife (), &'seed mut ())>,
        }

        impl #de_impl_generics _serde::de::Visitor<#delife> for __Visitor #de_ty_generics #where_clause {
            type Value = #this #ty_generics;

            fn expecting(&self, __formatter: &mut _serde::__private::Formatter) -> _serde::__private::fmt::Result {
                _serde::__private::Formatter::write_str(__formatter, #expecting)
            }

            #visit_newtype_struct

            #[inline]
            #[allow(unused_mut)]
            fn visit_seq<__A>(mut self, #visitor_var: __A) -> _serde::__private::Result<Self::Value, __A::Error>
            where
                __A: _serde::de::SeqAccess<#delife>,
            {
                #visit_seq
            }
        }

        #dispatch
    }
}

fn deserialize_tuple_in_place(
    variant_ident: Option<syn::Ident>,
    params: &Parameters,
    fields: &[Field],
    cattrs: &attr::Container,
    deserializer: Option<TokenStream>,
) -> Fragment {
    let this = &params.this;
    let (de_impl_generics, de_ty_generics, ty_generics, where_clause) =
        split_with_de_lifetime(params);
    let delife = params.borrowed.de_lifetime();

    assert!(!cattrs.has_flatten());

    let is_enum = variant_ident.is_some();
    let expecting = match variant_ident {
        Some(variant_ident) => format!("tuple variant {}::{}", params.type_name(), variant_ident),
        None => format!("tuple struct {}", params.type_name()),
    };
    let expecting = cattrs.expecting().unwrap_or(&expecting);

    let nfields = fields.len();

    let visit_newtype_struct = if !is_enum && nfields == 1 {
        Some(deserialize_newtype_struct_in_place(params, &fields[0]))
    } else {
        None
    };

    let visit_seq = Stmts(deserialize_seq_in_place(params, fields, cattrs, &expecting));

    let visitor_expr = quote! {
        __Visitor {
            place: __place,
            lifetime: _serde::__private::PhantomData,
        }
    };

    let dispatch = if let Some(deserializer) = deserializer {
        quote!(_serde::Deserializer::deserialize_tuple(#deserializer, #nfields, #visitor_expr))
    } else if is_enum {
        quote!(_serde::de::VariantAccess::tuple_variant(__variant, #nfields, #visitor_expr))
    } else if nfields == 1 {
        let type_name = cattrs.name().deserialize_name();
        quote!(_serde::Deserializer::deserialize_newtype_struct(__deserializer, #type_name, #visitor_expr))
    } else {
        let type_name = cattrs.name().deserialize_name();
        quote!(_serde::Deserializer::deserialize_tuple_struct(__deserializer, #type_name, #nfields, #visitor_expr))
    };

    let all_skipped = fields.iter().all(|field| field.attrs.skip_deserializing());
    let visitor_var = if all_skipped {
        quote!(_)
    } else {
        quote!(mut __seq)
    };

    let in_place_impl_generics = de_impl_generics.in_place();
    let in_place_ty_generics = de_ty_generics.in_place();
    let place_life = place_lifetime();

    quote_block! {
        struct __Visitor #in_place_impl_generics #where_clause {
            place: &#place_life mut #this #ty_generics,
            lifetime: _serde::__private::PhantomData<&#delife ()>,
        }

        impl #in_place_impl_generics _serde::de::Visitor<#delife> for __Visitor #in_place_ty_generics #where_clause {
            type Value = ();

            fn expecting(&self, __formatter: &mut _serde::__private::Formatter) -> _serde::__private::fmt::Result {
                _serde::__private::Formatter::write_str(__formatter, #expecting)
            }

            #visit_newtype_struct

            #[inline]
            fn visit_seq<__A>(self, #visitor_var: __A) -> _serde::__private::Result<Self::Value, __A::Error>
            where
                __A: _serde::de::SeqAccess<#delife>,
            {
                #visit_seq
            }
        }

        #dispatch
    }
}

fn deserialize_seq(
    type_path: &TokenStream,
    params: &Parameters,
    fields: &[Field],
    is_struct: bool,
    cattrs: &attr::Container,
    expecting: &str,
) -> Fragment {
    let vars = (0..fields.len()).map(field_i as fn(_) -> _);

    let deserialized_count = fields
        .iter()
        .filter(|field| !field.attrs.skip_deserializing())
        .count();
    let expecting = if deserialized_count == 1 {
        format!("{} with 1 element", expecting)
    } else {
        format!("{} with {} elements", expecting, deserialized_count)
    };
    let expecting = cattrs.expecting().unwrap_or(&expecting);

    let mut index_in_seq = 0_usize;
    let let_values = vars.clone().zip(fields).map(|(var, field)| {
        if field.attrs.skip_deserializing() {
            let default = Expr(expr_is_missing(params, &field, cattrs));
            quote! {
                let #var = #default;
            }
        } else {
            let (wrapper, wrapper_value) =
                wrap_deserialize(params, field, cattrs.deserialize_state());
            let visit = quote!({
                    #wrapper
                    try!(_serde::de::SeqAccess::next_element_seed(&mut __seq, #wrapper_value))
                });
            let value_if_none = match field.attrs.default() {
                attr::Default::Default => quote!(_serde::__private::Default::default()),
                attr::Default::Path(path) => quote!(#path()),
                attr::Default::None => quote!(
                    return _serde::__private::Err(_serde::de::Error::invalid_length(#index_in_seq, &#expecting));
                ),
            };
            let assign = quote! {
                let #var = match #visit {
                    _serde::__private::Some(__value) => __value,
                    _serde::__private::None => {
                        #value_if_none
                    }
                };
            };
            index_in_seq += 1;
            assign
        }
    });

    let mut result = if is_struct {
        let names = fields.iter().map(|f| &f.member);
        quote! {
            #type_path { #( #names: #vars ),* }
        }
    } else {
        quote! {
            #type_path ( #(#vars),* )
        }
    };

    if params.has_getter {
        let this = &params.this;
        result = quote! {
            _serde::__private::Into::<#this>::into(#result)
        };
    }

    let let_default = match cattrs.default() {
        attr::Default::Default => Some(quote!(
            let __default: Self::Value = _serde::__private::Default::default();
        )),
        attr::Default::Path(path) => Some(quote!(
            let __default: Self::Value = #path();
        )),
        attr::Default::None => {
            // We don't need the default value, to prevent an unused variable warning
            // we'll leave the line empty.
            None
        }
    };

    quote_block! {
        #let_default
        #(#let_values)*
        _serde::__private::Ok(#result)
    }
}

fn deserialize_seq_in_place(
    params: &Parameters,
    fields: &[Field],
    cattrs: &attr::Container,
    expecting: &str,
) -> Fragment {
    let deserialized_count = fields
        .iter()
        .filter(|field| !field.attrs.skip_deserializing())
        .count();
    let expecting = if deserialized_count == 1 {
        format!("{} with 1 element", expecting)
    } else {
        format!("{} with {} elements", expecting, deserialized_count)
    };
    let expecting = cattrs.expecting().unwrap_or(&expecting);

    let mut index_in_seq = 0_usize;
    let write_values = fields.iter().map(|field| {
        let member = &field.member;

        if field.attrs.skip_deserializing() {
            let default = Expr(expr_is_missing(params, field, cattrs));
            quote! {
                self.place.#member = #default;
            }
        } else {
            let value_if_none = match field.attrs.default() {
                attr::Default::Default => quote!(
                    self.place.#member = _serde::__private::Default::default();
                ),
                attr::Default::Path(path) => quote!(
                    self.place.#member = #path();
                ),
                attr::Default::None => quote!(
                    return _serde::__private::Err(_serde::de::Error::invalid_length(#index_in_seq, &#expecting));
                ),
            };
            let write = match field.attrs.deserialize_with() {
                None => {
                    quote! {
                        if let _serde::__private::None = try!(_serde::de::SeqAccess::next_element_seed(&mut __seq,
                            _serde::__private::de::InPlaceSeed(&mut self.place.#member)))
                        {
                            #value_if_none
                        }
                    }
                }
                Some(path) => {
                    let (wrapper, wrapper_ty) = wrap_deserialize_field_with(params, field.ty, path);
                    quote!({
                        #wrapper
                        match try!(_serde::de::SeqAccess::next_element::<#wrapper_ty>(&mut __seq)) {
                            _serde::__private::Some(__wrap) => {
                                self.place.#member = __wrap.value;
                            }
                            _serde::__private::None => {
                                #value_if_none
                            }
                        }
                    })
                }
            };
            index_in_seq += 1;
            write
        }
    });

    let this = &params.this;
    let (_, ty_generics, _) = params.generics.split_for_impl();
    let let_default = match cattrs.default() {
        attr::Default::Default => Some(quote!(
            let __default: #this #ty_generics  = _serde::__private::Default::default();
        )),
        attr::Default::Path(path) => Some(quote!(
            let __default: #this #ty_generics  = #path();
        )),
        attr::Default::None => {
            // We don't need the default value, to prevent an unused variable warning
            // we'll leave the line empty.
            None
        }
    };

    quote_block! {
        #let_default
        #(#write_values)*
        _serde::__private::Ok(())
    }
}

fn deserialize_newtype_struct(
    type_path: &TokenStream,
    params: &Parameters,
    field: &Field,
    cattrs: &attr::Container,
) -> TokenStream {
    let delife = params.borrowed.de_lifetime();
    let (wrapper, wrapper_value) = wrap_deserialize(params, field, cattrs.deserialize_state());
    let value = quote!({
        #wrapper
        try!(_serde::de::DeserializeSeed::deserialize(#wrapper_value, __e))
    });

    let mut result = quote!(#type_path(__field0));
    if params.has_getter {
        let this = &params.this;
        result = quote! {
            _serde::__private::Into::<#this>::into(#result)
        };
    }

    let field_ty = &field.ty;
    quote! {
        #[inline]
        #[allow(unused_mut)]
        fn visit_newtype_struct<__E>(mut self, __e: __E) -> _serde::__private::Result<Self::Value, __E::Error>
        where
            __E: _serde::Deserializer<#delife>,
        {
            let __field0: #field_ty = #value;
            _serde::__private::Ok(#result)
        }
    }
}

fn deserialize_newtype_struct_in_place(params: &Parameters, field: &Field) -> TokenStream {
    // We do not generate deserialize_in_place if every field has a
    // deserialize_with.
    assert!(field.attrs.deserialize_with().is_none());

    let delife = params.borrowed.de_lifetime();

    quote! {
        #[inline]
        fn visit_newtype_struct<__E>(self, __e: __E) -> _serde::__private::Result<Self::Value, __E::Error>
        where
            __E: _serde::Deserializer<#delife>,
        {
            _serde::Deserialize::deserialize_in_place(__e, &mut self.place.0)
        }
    }
}

enum Untagged {
    Yes,
    No,
}

fn deserialize_struct(
    variant_ident: Option<&syn::Ident>,
    params: &Parameters,
    fields: &[Field],
    cattrs: &attr::Container,
    deserializer: Option<TokenStream>,
    untagged: &Untagged,
) -> Fragment {
    let is_enum = variant_ident.is_some();

    let this = &params.this;
    let (de_impl_generics, de_ty_generics, ty_generics, where_clause) =
        split_with_de_and_seed_lifetime(params);
    let delife = params.borrowed.de_lifetime();

    // If there are getters (implying private fields), construct the local type
    // and use an `Into` conversion to get the remote type. If there are no
    // getters then construct the target type directly.
    let construct = if params.has_getter {
        let local = &params.local;
        quote!(#local)
    } else {
        quote!(#this)
    };

    let type_path = match variant_ident {
        Some(variant_ident) => quote!(#construct::#variant_ident),
        None => construct,
    };
    let expecting = match variant_ident {
        Some(variant_ident) => format!("struct variant {}::{}", params.type_name(), variant_ident),
        None => format!("struct {}", params.type_name()),
    };
    let expecting = cattrs.expecting().unwrap_or(&expecting);

    let visit_seq = Stmts(deserialize_seq(
        &type_path, params, fields, true, cattrs, &expecting,
    ));

    let (field_visitor, fields_stmt, visit_map) = if cattrs.has_flatten() {
        deserialize_struct_as_map_visitor(&type_path, params, fields, cattrs)
    } else {
        deserialize_struct_as_struct_visitor(&type_path, params, fields, cattrs)
    };
    let field_visitor = Stmts(field_visitor);
    let fields_stmt = fields_stmt.map(Stmts);
    let visit_map = Stmts(visit_map);

    let visitor_field;
    let visitor_field_def;
    if let Some(seed_ty) = cattrs.deserialize_state() {
        visitor_field = Some(if variant_ident.is_some() {
            quote! { seed: self.seed, }
        } else {
            quote! { seed: __seed, }
        });
        visitor_field_def = Some(quote! { seed: &'seed mut #seed_ty, });
    } else {
        visitor_field = None;
        visitor_field_def = None;
    }

    let visitor_expr = quote! {
        __Visitor {
            #visitor_field

            marker: _serde::__private::PhantomData::<#this #ty_generics>,
            lifetime: _serde::__private::PhantomData,
        }
    };

    let dispatch = if let Some(deserializer) = deserializer {
        quote! {
            _serde::Deserializer::deserialize_any(#deserializer, #visitor_expr)
        }
    } else if is_enum && cattrs.has_flatten() {
        quote! {
            _serde::de::VariantAccess::newtype_variant_seed(__variant, #visitor_expr)
        }
    } else if is_enum {
        quote! {
            _serde::de::VariantAccess::struct_variant(__variant, FIELDS, #visitor_expr)
        }
    } else if cattrs.has_flatten() {
        quote! {
            _serde::Deserializer::deserialize_map(__deserializer, #visitor_expr)
        }
    } else {
        let type_name = cattrs.name().deserialize_name();
        quote! {
            _serde::Deserializer::deserialize_struct(__deserializer, #type_name, FIELDS, #visitor_expr)
        }
    };

    let all_skipped = fields.iter().all(|field| field.attrs.skip_deserializing());
    let visitor_var = if all_skipped {
        quote!(_)
    } else {
        quote!(mut __seq)
    };

    // untagged struct variants do not get a visit_seq method. The same applies to
    // structs that only have a map representation.
    let visit_seq = match *untagged {
        Untagged::No if !cattrs.has_flatten() => Some(quote! {
            #[inline]
            #[allow(unused_mut)]
            fn visit_seq<__A>(mut self, #visitor_var: __A) -> _serde::__private::Result<Self::Value, __A::Error>
            where
                __A: _serde::de::SeqAccess<#delife>,
            {
                #visit_seq
            }
        }),
        _ => None,
    };

    let visitor_seed = if is_enum && cattrs.has_flatten() {
        Some(quote! {
            impl #de_impl_generics _serde::de::DeserializeSeed<#delife> for __Visitor #de_ty_generics #where_clause {
                type Value = #this #ty_generics;

                fn deserialize<__D>(self, __deserializer: __D) -> _serde::__private::Result<Self::Value, __D::Error>
                where
                    __D: _serde::Deserializer<'de>,
                {
                    _serde::Deserializer::deserialize_map(__deserializer, self)
                }
            }
        })
    } else {
        None
    };

    quote_block! {
        #field_visitor

        struct __Visitor #de_impl_generics #where_clause {
            #visitor_field_def

            marker: _serde::__private::PhantomData<#this #ty_generics>,
            lifetime: _serde::__private::PhantomData<(&#delife (), &'seed mut ())>,
        }

        impl #de_impl_generics _serde::de::Visitor<#delife> for __Visitor #de_ty_generics #where_clause {
            type Value = #this #ty_generics;

            fn expecting(&self, __formatter: &mut _serde::__private::Formatter) -> _serde::__private::fmt::Result {
                _serde::__private::Formatter::write_str(__formatter, #expecting)
            }

            #visit_seq

            #[inline]
            #[allow(unused_mut)]
            fn visit_map<__A>(mut self, mut __map: __A) -> _serde::__private::Result<Self::Value, __A::Error>
            where
                __A: _serde::de::MapAccess<#delife>,
            {
                #visit_map
            }
        }

        #visitor_seed

        #fields_stmt

        #dispatch
    }
}

fn deserialize_struct_in_place(
    variant_ident: Option<syn::Ident>,
    params: &Parameters,
    fields: &[Field],
    cattrs: &attr::Container,
    deserializer: Option<TokenStream>,
) -> Option<Fragment> {
    let is_enum = variant_ident.is_some();

    // for now we do not support in_place deserialization for structs that
    // are represented as map.
    if cattrs.has_flatten() {
        return None;
    }

    let this = &params.this;
    let (de_impl_generics, de_ty_generics, ty_generics, where_clause) =
        split_with_de_lifetime(params);
    let delife = params.borrowed.de_lifetime();

    let expecting = match variant_ident {
        Some(variant_ident) => format!("struct variant {}::{}", params.type_name(), variant_ident),
        None => format!("struct {}", params.type_name()),
    };
    let expecting = cattrs.expecting().unwrap_or(&expecting);

    let visit_seq = Stmts(deserialize_seq_in_place(params, fields, cattrs, &expecting));

    let (field_visitor, fields_stmt, visit_map) =
        deserialize_struct_as_struct_in_place_visitor(params, fields, cattrs);

    let field_visitor = Stmts(field_visitor);
    let fields_stmt = Stmts(fields_stmt);
    let visit_map = Stmts(visit_map);

    let visitor_expr = quote! {
        __Visitor {
            place: __place,
            lifetime: _serde::__private::PhantomData,
        }
    };
    let dispatch = if let Some(deserializer) = deserializer {
        quote! {
            _serde::Deserializer::deserialize_any(#deserializer, #visitor_expr)
        }
    } else if is_enum {
        quote! {
            _serde::de::VariantAccess::struct_variant(__variant, FIELDS, #visitor_expr)
        }
    } else {
        let type_name = cattrs.name().deserialize_name();
        quote! {
            _serde::Deserializer::deserialize_struct(__deserializer, #type_name, FIELDS, #visitor_expr)
        }
    };

    let all_skipped = fields.iter().all(|field| field.attrs.skip_deserializing());
    let visitor_var = if all_skipped {
        quote!(_)
    } else {
        quote!(mut __seq)
    };

    let visit_seq = quote! {
        #[inline]
        fn visit_seq<__A>(self, #visitor_var: __A) -> _serde::__private::Result<Self::Value, __A::Error>
        where
            __A: _serde::de::SeqAccess<#delife>,
        {
            #visit_seq
        }
    };

    let in_place_impl_generics = de_impl_generics.in_place();
    let in_place_ty_generics = de_ty_generics.in_place();
    let place_life = place_lifetime();

    Some(quote_block! {
        #field_visitor

        struct __Visitor #in_place_impl_generics #where_clause {
            place: &#place_life mut #this #ty_generics,
            lifetime: _serde::__private::PhantomData<&#delife ()>,
        }

        impl #in_place_impl_generics _serde::de::Visitor<#delife> for __Visitor #in_place_ty_generics #where_clause {
            type Value = ();

            fn expecting(&self, __formatter: &mut _serde::__private::Formatter) -> _serde::__private::fmt::Result {
                _serde::__private::Formatter::write_str(__formatter, #expecting)
            }

            #visit_seq

            #[inline]
            fn visit_map<__A>(self, mut __map: __A) -> _serde::__private::Result<Self::Value, __A::Error>
            where
                __A: _serde::de::MapAccess<#delife>,
            {
                #visit_map
            }
        }

        #fields_stmt

        #dispatch
    })
}

fn deserialize_enum(
    params: &Parameters,
    variants: &[Variant],
    cattrs: &attr::Container,
) -> Fragment {
    match cattrs.tag() {
        attr::TagType::External => deserialize_externally_tagged_enum(params, variants, cattrs),
        attr::TagType::Internal { tag } => {
            deserialize_internally_tagged_enum(params, variants, cattrs, tag)
        }
        attr::TagType::Adjacent { tag, content } => {
            deserialize_adjacently_tagged_enum(params, variants, cattrs, tag, content)
        }
        attr::TagType::None => deserialize_untagged_enum(params, variants, cattrs),
    }
}

fn prepare_enum_variant_enum(
    variants: &[Variant],
    cattrs: &attr::Container,
) -> (TokenStream, Stmts) {
    let mut deserialized_variants = variants
        .iter()
        .enumerate()
        .filter(|&(_, variant)| !variant.attrs.skip_deserializing());

    let variant_names_idents: Vec<_> = deserialized_variants
        .clone()
        .map(|(i, variant)| {
            (
                variant.attrs.name().deserialize_name(),
                field_i(i),
                variant.attrs.aliases(),
            )
        })
        .collect();

    let other_idx = deserialized_variants.position(|(_, variant)| variant.attrs.other());

    let variants_stmt = {
        let variant_names = variant_names_idents.iter().map(|(name, _, _)| name);
        quote! {
            const VARIANTS: &'static [&'static str] = &[ #(#variant_names),* ];
        }
    };

    let variant_visitor = Stmts(deserialize_generated_identifier(
        &variant_names_idents,
        cattrs,
        true,
        other_idx,
    ));

    (variants_stmt, variant_visitor)
}

fn deserialize_externally_tagged_enum(
    params: &Parameters,
    variants: &[Variant],
    cattrs: &attr::Container,
) -> Fragment {
    let this = &params.this;
    let (de_impl_generics, de_ty_generics, ty_generics, where_clause) =
        split_with_de_and_seed_lifetime(params);
    let delife = params.borrowed.de_lifetime();

    let type_name = cattrs.name().deserialize_name();
    let expecting = format!("enum {}", params.type_name());
    let expecting = cattrs.expecting().unwrap_or(&expecting);

    let (variants_stmt, variant_visitor) = prepare_enum_variant_enum(variants, cattrs);

    // Match arms to extract a variant from a string
    let variant_arms = variants
        .iter()
        .enumerate()
        .filter(|&(_, variant)| !variant.attrs.skip_deserializing())
        .map(|(i, variant)| {
            let variant_name = field_i(i);

            let block = Match(deserialize_externally_tagged_variant(
                params, variant, cattrs,
            ));

            quote! {
                (__Field::#variant_name, __variant) => #block
            }
        });

    let all_skipped = variants
        .iter()
        .all(|variant| variant.attrs.skip_deserializing());
    let match_variant = if all_skipped {
        // This is an empty enum like `enum Impossible {}` or an enum in which
        // all variants have `#[serde(skip_deserializing)]`.
        quote! {
            // FIXME: Once we drop support for Rust 1.15:
            // let _serde::__private::Err(__err) = _serde::de::EnumAccess::variant::<__Field>(__data);
            // _serde::__private::Err(__err)
            _serde::__private::Result::map(
                _serde::de::EnumAccess::variant::<__Field>(__data),
                |(__impossible, _)| match __impossible {})
        }
    } else {
        quote! {
            match try!(_serde::de::EnumAccess::variant(__data)) {
                #(#variant_arms)*
            }
        }
    };

    let visitor_field;
    let visitor_field_def;
    if let Some(seed_ty) = cattrs.deserialize_state() {
        visitor_field = Some(quote! { seed: __seed, });
        visitor_field_def = Some(quote! { seed: &'seed mut #seed_ty, });
    } else {
        visitor_field = None;
        visitor_field_def = None;
    }

    quote_block! {
        #variant_visitor

        struct __Visitor #de_impl_generics #where_clause {
            #visitor_field_def

            marker: _serde::__private::PhantomData<#this #ty_generics>,
            lifetime: _serde::__private::PhantomData<(&#delife (), &'seed mut ())>,
        }

        impl #de_impl_generics _serde::de::Visitor<#delife> for __Visitor #de_ty_generics #where_clause {
            type Value = #this #ty_generics;

            fn expecting(&self, __formatter: &mut _serde::__private::Formatter) -> _serde::__private::fmt::Result {
                _serde::__private::Formatter::write_str(__formatter, #expecting)
            }

            #[allow(unused_mut)]
            fn visit_enum<__A>(mut self, __data: __A) -> _serde::__private::Result<Self::Value, __A::Error>
            where
                __A: _serde::de::EnumAccess<#delife>,
            {
                #match_variant
            }
        }

        #variants_stmt

        _serde::Deserializer::deserialize_enum(
            __deserializer,
            #type_name,
            VARIANTS,
           __Visitor {
               #visitor_field

               marker: _serde::__private::PhantomData::<#this #ty_generics>,
               lifetime: _serde::__private::PhantomData,
            },
        )
    }
}

fn deserialize_internally_tagged_enum(
    params: &Parameters,
    variants: &[Variant],
    cattrs: &attr::Container,
    tag: &str,
) -> Fragment {
    let (variants_stmt, variant_visitor) = prepare_enum_variant_enum(variants, cattrs);

    // Match arms to extract a variant from a string
    let variant_arms = variants
        .iter()
        .enumerate()
        .filter(|&(_, variant)| !variant.attrs.skip_deserializing())
        .map(|(i, variant)| {
            let variant_name = field_i(i);

            let block = Match(deserialize_internally_tagged_variant(
                params,
                variant,
                cattrs,
                quote! {
                    _serde::__private::de::ContentDeserializer::<__D::Error>::new(__tagged.content)
                },
            ));

            quote! {
                __Field::#variant_name => #block
            }
        });

    let expecting = format!("internally tagged enum {}", params.type_name());
    let expecting = cattrs.expecting().unwrap_or(&expecting);

    quote_block! {
        #variant_visitor

        #variants_stmt

        let __tagged = try!(_serde::Deserializer::deserialize_any(
            __deserializer,
            _serde::__private::de::TaggedContentVisitor::<__Field>::new(#tag, #expecting)));

        match __tagged.tag {
            #(#variant_arms)*
        }
    }
}

fn deserialize_adjacently_tagged_enum(
    params: &Parameters,
    variants: &[Variant],
    cattrs: &attr::Container,
    tag: &str,
    content: &str,
) -> Fragment {
    let this = &params.this;
    let (de_impl_generics, de_ty_generics, ty_generics, where_clause) =
        split_with_de_and_seed_lifetime(params);
    let delife = params.borrowed.de_lifetime();

    let (variants_stmt, variant_visitor) = prepare_enum_variant_enum(variants, cattrs);

    let variant_arms: &Vec<_> = &variants
        .iter()
        .enumerate()
        .filter(|&(_, variant)| !variant.attrs.skip_deserializing())
        .map(|(i, variant)| {
            let variant_index = field_i(i);

            let block = Match(deserialize_untagged_variant(
                params,
                variant,
                cattrs,
                quote!(__deserializer),
            ));

            quote! {
                __Field::#variant_index => #block
            }
        })
        .collect();

    let expecting = format!("adjacently tagged enum {}", params.type_name());
    let expecting = cattrs.expecting().unwrap_or(&expecting);
    let type_name = cattrs.name().deserialize_name();
    let deny_unknown_fields = cattrs.deny_unknown_fields();

    // If unknown fields are allowed, we pick the visitor that can step over
    // those. Otherwise we pick the visitor that fails on unknown keys.
    let field_visitor_ty = if deny_unknown_fields {
        quote! { _serde::__private::de::TagOrContentFieldVisitor }
    } else {
        quote! { _serde::__private::de::TagContentOtherFieldVisitor }
    };

    let tag_or_content = quote! {
        #field_visitor_ty {
            tag: #tag,
            content: #content,
        }
    };

    let mut missing_content = quote! {
        _serde::__private::Err(<__A::Error as _serde::de::Error>::missing_field(#content))
    };
    let mut missing_content_fallthrough = quote!();
    let missing_content_arms = variants
        .iter()
        .enumerate()
        .filter(|&(_, variant)| !variant.attrs.skip_deserializing())
        .filter_map(|(i, variant)| {
            let variant_index = field_i(i);
            let variant_ident = &variant.ident;

            let arm = match variant.style {
                Style::Unit => quote! {
                    _serde::__private::Ok(#this::#variant_ident)
                },
                Style::Newtype if variant.attrs.deserialize_with().is_none() => {
                    let span = variant.original.span();
                    let func = quote_spanned!(span=> _serde::__private::de::missing_field);
                    quote! {
                        #func(#content).map(#this::#variant_ident)
                    }
                }
                _ => {
                    missing_content_fallthrough = quote!(_ => #missing_content);
                    return None;
                }
            };
            Some(quote! {
                __Field::#variant_index => #arm,
            })
        })
        .collect::<Vec<_>>();
    if !missing_content_arms.is_empty() {
        missing_content = quote! {
            match __field {
                #(#missing_content_arms)*
                #missing_content_fallthrough
            }
        };
    }

    // Advance the map by one key, returning early in case of error.
    let next_key = quote! {
        try!(_serde::de::MapAccess::next_key_seed(&mut __map, #tag_or_content))
    };

    // When allowing unknown fields, we want to transparently step through keys
    // we don't care about until we find `tag`, `content`, or run out of keys.
    let next_relevant_key = if deny_unknown_fields {
        next_key
    } else {
        quote!({
            let mut __rk : _serde::__private::Option<_serde::__private::de::TagOrContentField> = _serde::__private::None;
            while let _serde::__private::Some(__k) = #next_key {
                match __k {
                    _serde::__private::de::TagContentOtherField::Other => {
                        try!(_serde::de::MapAccess::next_value::<_serde::de::IgnoredAny>(&mut __map));
                        continue;
                    },
                    _serde::__private::de::TagContentOtherField::Tag => {
                        __rk = _serde::__private::Some(_serde::__private::de::TagOrContentField::Tag);
                        break;
                    }
                    _serde::__private::de::TagContentOtherField::Content => {
                        __rk = _serde::__private::Some(_serde::__private::de::TagOrContentField::Content);
                        break;
                    }
                }
            }

            __rk
        })
    };

    // Step through remaining keys, looking for duplicates of previously-seen
    // keys. When unknown fields are denied, any key that isn't a duplicate will
    // at this point immediately produce an error.
    let visit_remaining_keys = quote! {
        match #next_relevant_key {
            _serde::__private::Some(_serde::__private::de::TagOrContentField::Tag) => {
                _serde::__private::Err(<__A::Error as _serde::de::Error>::duplicate_field(#tag))
            }
            _serde::__private::Some(_serde::__private::de::TagOrContentField::Content) => {
                _serde::__private::Err(<__A::Error as _serde::de::Error>::duplicate_field(#content))
            }
            _serde::__private::None => _serde::__private::Ok(__ret),
        }
    };

    let finish_content_then_tag = if variant_arms.is_empty() {
        quote! {
            match try!(_serde::de::MapAccess::next_value::<__Field>(&mut __map)) {}
        }
    } else {
        quote! {
            let __ret = try!(match try!(_serde::de::MapAccess::next_value(&mut __map)) {
                // Deserialize the buffered content now that we know the variant.
                #(#variant_arms)*
            });
            // Visit remaining keys, looking for duplicates.
            #visit_remaining_keys
        }
    };

    let (visitor_field, visitor_field_def) = cattrs
        .deserialize_state()
        .map(|ty| {
            (
                Some(quote! { seed: self.seed }),
                Some(quote! { seed: #ty, }),
            )
        })
        .unwrap_or((None, None));

    quote_block! {
        #variant_visitor

        #variants_stmt

        struct __Seed #de_impl_generics #where_clause {
            #visitor_field_def

            field: __Field,
            marker: _serde::__private::PhantomData<#this #ty_generics>,
            lifetime: _serde::__private::PhantomData<(&#delife (), &'seed mut ())>,
        }

        impl #de_impl_generics _serde::de::DeserializeSeed<#delife> for __Seed #de_ty_generics #where_clause {
            type Value = #this #ty_generics;

            fn deserialize<__D>(self, __deserializer: __D) -> _serde::__private::Result<Self::Value, __D::Error>
            where
                __D: _serde::Deserializer<#delife>,
            {
                match self.field {
                    #(#variant_arms)*
                }
            }
        }

        struct __Visitor #de_impl_generics #where_clause {
            #visitor_field_def

            marker: _serde::__private::PhantomData<#this #ty_generics>,
            lifetime: _serde::__private::PhantomData<(&#delife (), &'seed mut ())>,
        }

        impl #de_impl_generics _serde::de::Visitor<#delife> for __Visitor #de_ty_generics #where_clause {
            type Value = #this #ty_generics;

            fn expecting(&self, __formatter: &mut _serde::__private::Formatter) -> _serde::__private::fmt::Result {
                _serde::__private::Formatter::write_str(__formatter, #expecting)
            }

            fn visit_map<__A>(self, mut __map: __A) -> _serde::__private::Result<Self::Value, __A::Error>
            where
                __A: _serde::de::MapAccess<#delife>,
            {
                // Visit the first relevant key.
                match #next_relevant_key {
                    // First key is the tag.
                    _serde::__private::Some(_serde::__private::de::TagOrContentField::Tag) => {
                        // Parse the tag.
                        let __field = try!(_serde::de::MapAccess::next_value(&mut __map));
                        // Visit the second key.
                        match #next_relevant_key {
                            // Second key is a duplicate of the tag.
                            _serde::__private::Some(_serde::__private::de::TagOrContentField::Tag) => {
                                _serde::__private::Err(<__A::Error as _serde::de::Error>::duplicate_field(#tag))
                            }
                            // Second key is the content.
                            _serde::__private::Some(_serde::__private::de::TagOrContentField::Content) => {
                                let __ret = try!(_serde::de::MapAccess::next_value_seed(&mut __map,
                                    __Seed {
                                        field: __field,
                                        marker: _serde::__private::PhantomData,
                                        lifetime: _serde::__private::PhantomData,
                                    }));
                                // Visit remaining keys, looking for duplicates.
                                #visit_remaining_keys
                            }
                            // There is no second key; might be okay if the we have a unit variant.
                            _serde::__private::None => #missing_content
                        }
                    }
                    // First key is the content.
                    _serde::__private::Some(_serde::__private::de::TagOrContentField::Content) => {
                        // Buffer up the content.
                        let __content = try!(_serde::de::MapAccess::next_value::<_serde::__private::de::Content>(&mut __map));
                        // Visit the second key.
                        match #next_relevant_key {
                            // Second key is the tag.
                            _serde::__private::Some(_serde::__private::de::TagOrContentField::Tag) => {
                                let __deserializer = _serde::__private::de::ContentDeserializer::<__A::Error>::new(__content);
                                #finish_content_then_tag
                            }
                            // Second key is a duplicate of the content.
                            _serde::__private::Some(_serde::__private::de::TagOrContentField::Content) => {
                                _serde::__private::Err(<__A::Error as _serde::de::Error>::duplicate_field(#content))
                            }
                            // There is no second key.
                            _serde::__private::None => {
                                _serde::__private::Err(<__A::Error as _serde::de::Error>::missing_field(#tag))
                            }
                        }
                    }
                    // There is no first key.
                    _serde::__private::None => {
                        _serde::__private::Err(<__A::Error as _serde::de::Error>::missing_field(#tag))
                    }
                }
            }

            fn visit_seq<__A>(self, mut __seq: __A) -> _serde::__private::Result<Self::Value, __A::Error>
            where
                __A: _serde::de::SeqAccess<#delife>,
            {
                // Visit the first element - the tag.
                match try!(_serde::de::SeqAccess::next_element(&mut __seq)) {
                    _serde::__private::Some(__field) => {
                        // Visit the second element - the content.
                        match try!(_serde::de::SeqAccess::next_element_seed(
                            &mut __seq,
                                __Seed {
                                    field: __field,
                                    marker: _serde::__private::PhantomData,
                                    lifetime: _serde::__private::PhantomData,
                            },
                        )) {
                            _serde::__private::Some(__ret) => _serde::__private::Ok(__ret),
                            // There is no second element.
                            _serde::__private::None => {
                                _serde::__private::Err(_serde::de::Error::invalid_length(1, &self))
                            }
                        }
                    }
                    // There is no first element.
                    _serde::__private::None => {
                        _serde::__private::Err(_serde::de::Error::invalid_length(0, &self))
                    }
                }
            }
        }

        const FIELDS: &'static [&'static str] = &[#tag, #content];
        _serde::Deserializer::deserialize_struct(
            __deserializer,
            #type_name,
            FIELDS,
            __Visitor {
                #visitor_field

                marker: _serde::__private::PhantomData::<#this #ty_generics>,
                lifetime: _serde::__private::PhantomData,
            },
        )
    }
}

fn deserialize_untagged_enum(
    params: &Parameters,
    variants: &[Variant],
    cattrs: &attr::Container,
) -> Fragment {
    let attempts = variants
        .iter()
        .filter(|variant| !variant.attrs.skip_deserializing())
        .map(|variant| {
            Expr(deserialize_untagged_variant(
                params,
                variant,
                cattrs,
                quote!(
                    _serde::__private::de::ContentRefDeserializer::<__D::Error>::new(&__content)
                ),
            ))
        });

    // TODO this message could be better by saving the errors from the failed
    // attempts. The heuristic used by TOML was to count the number of fields
    // processed before an error, and use the error that happened after the
    // largest number of fields. I'm not sure I like that. Maybe it would be
    // better to save all the errors and combine them into one message that
    // explains why none of the variants matched.
    let fallthrough_msg = format!(
        "data did not match any variant of untagged enum {}",
        params.type_name()
    );
    let fallthrough_msg = cattrs.expecting().unwrap_or(&fallthrough_msg);

    quote_block! {
        let __content = try!(<_serde::__private::de::Content as _serde::Deserialize>::deserialize(__deserializer));

        #(
            if let _serde::__private::Ok(__ok) = #attempts {
                return _serde::__private::Ok(__ok);
            }
        )*

        _serde::__private::Err(_serde::de::Error::custom(#fallthrough_msg))
    }
}

fn deserialize_externally_tagged_variant(
    params: &Parameters,
    variant: &Variant,
    cattrs: &attr::Container,
) -> Fragment {
    if let Some(path) = variant.attrs.deserialize_with() {
        let (wrapper, wrapper_ty, unwrap_fn) = wrap_deserialize_variant_with(params, variant, path);
        return quote_block! {
            #wrapper
            _serde::__private::Result::map(
                _serde::de::VariantAccess::newtype_variant::<#wrapper_ty>(__variant), #unwrap_fn)
        };
    }

    let variant_ident = &variant.ident;

    match variant.style {
        Style::Unit => {
            let this = &params.this;
            quote_block! {
                try!(_serde::de::VariantAccess::unit_variant(__variant));
                _serde::__private::Ok(#this::#variant_ident)
            }
        }
        Style::Newtype => deserialize_externally_tagged_newtype_variant(
            variant_ident,
            params,
            &variant.fields[0],
            cattrs,
        ),
        Style::Tuple => {
            deserialize_tuple(Some(variant_ident), params, &variant.fields, cattrs, None)
        }
        Style::Struct => deserialize_struct(
            Some(variant_ident),
            params,
            &variant.fields,
            cattrs,
            None,
            &Untagged::No,
        ),
    }
}

fn deserialize_internally_tagged_variant(
    params: &Parameters,
    variant: &Variant,
    cattrs: &attr::Container,
    deserializer: TokenStream,
) -> Fragment {
    if variant.attrs.deserialize_with().is_some() {
        return deserialize_untagged_variant(params, variant, cattrs, deserializer);
    }

    let variant_ident = &variant.ident;

    match effective_style(variant) {
        Style::Unit => {
            let this = &params.this;
            let type_name = params.type_name();
            let variant_name = variant.ident.to_string();
            let default = variant.fields.get(0).map(|field| {
                let default = Expr(expr_is_missing(params, field, cattrs));
                quote!((#default))
            });
            quote_block! {
                try!(_serde::Deserializer::deserialize_any(#deserializer, _serde::__private::de::InternallyTaggedUnitVisitor::new(#type_name, #variant_name)));
                _serde::__private::Ok(#this::#variant_ident #default)
            }
        }
        Style::Newtype => deserialize_untagged_newtype_variant(
            variant_ident,
            params,
            &variant.fields[0],
            cattrs.deserialize_state(),
            &deserializer,
        ),
        Style::Struct => deserialize_struct(
            Some(variant_ident),
            params,
            &variant.fields,
            cattrs,
            Some(deserializer),
            &Untagged::No,
        ),
        Style::Tuple => unreachable!("checked in serde_derive_internals"),
    }
}

fn deserialize_untagged_variant(
    params: &Parameters,
    variant: &Variant,
    cattrs: &attr::Container,
    deserializer: TokenStream,
) -> Fragment {
    if let Some(path) = variant.attrs.deserialize_with() {
        let (wrapper, wrapper_ty, unwrap_fn) = wrap_deserialize_variant_with(params, variant, path);
        return quote_block! {
            #wrapper
            _serde::__private::Result::map(
                <#wrapper_ty as _serde::Deserialize>::deserialize(#deserializer), #unwrap_fn)
        };
    }

    let variant_ident = &variant.ident;

    match effective_style(variant) {
        Style::Unit => {
            let this = &params.this;
            let type_name = params.type_name();
            let variant_name = variant.ident.to_string();
            let default = variant.fields.get(0).map(|field| {
                let default = Expr(expr_is_missing(params, field, cattrs));
                quote!((#default))
            });
            quote_expr! {
                match _serde::Deserializer::deserialize_any(
                    #deserializer,
                    _serde::__private::de::UntaggedUnitVisitor::new(#type_name, #variant_name)
                ) {
                    _serde::__private::Ok(()) => _serde::__private::Ok(#this::#variant_ident #default),
                    _serde::__private::Err(__err) => _serde::__private::Err(__err),
                }
            }
        }
        Style::Newtype => deserialize_untagged_newtype_variant(
            variant_ident,
            params,
            &variant.fields[0],
            cattrs.deserialize_state(),
            &deserializer,
        ),
        Style::Tuple => deserialize_tuple(
            Some(variant_ident),
            params,
            &variant.fields,
            cattrs,
            Some(deserializer),
        ),
        Style::Struct => deserialize_struct(
            Some(variant_ident),
            params,
            &variant.fields,
            cattrs,
            Some(deserializer),
            &Untagged::Yes,
        ),
    }
}

fn deserialize_externally_tagged_newtype_variant(
    variant_ident: &syn::Ident,
    params: &Parameters,
    field: &Field,
    cattrs: &attr::Container,
) -> Fragment {
    let this = &params.this;
    let (wrapper, wrapper_value) = wrap_deserialize(params, field, cattrs.deserialize_state());
    quote_block! {
        #wrapper
        _serde::__private::Result::map(
            _serde::de::VariantAccess::newtype_variant_seed(__variant, #wrapper_value),
            #this::#variant_ident)
    }
}

fn deserialize_untagged_newtype_variant(
    variant_ident: &syn::Ident,
    params: &Parameters,
    field: &Field,
    seed_ty: Option<&syn::Type>,
    deserializer: &TokenStream,
) -> Fragment {
    let this = &params.this;
    let (wrapper, wrapper_value) = wrap_deserialize(params, field, seed_ty);
    quote_block! {
        #wrapper
        _serde::__private::Result::map(
            _serde::de::DeserializeSeed>::deserialize(#wrapper_value, #deserializer),
            #this::#variant_ident,
        )
    }
}

fn deserialize_generated_identifier(
    fields: &[(String, Ident, Vec<String>)],
    cattrs: &attr::Container,
    is_variant: bool,
    other_idx: Option<usize>,
) -> Fragment {
    let this = quote!(__Field);
    let field_idents: &Vec<_> = &fields.iter().map(|(_, ident, _)| ident).collect();

    let (ignore_variant, fallthrough) = if !is_variant && cattrs.has_flatten() {
        let ignore_variant = quote!(__other(_serde::__private::de::Content<'de>),);
        let fallthrough = quote!(_serde::__private::Ok(__Field::__other(__value)));
        (Some(ignore_variant), Some(fallthrough))
    } else if let Some(other_idx) = other_idx {
        let ignore_variant = fields[other_idx].1.clone();
        let fallthrough = quote!(_serde::__private::Ok(__Field::#ignore_variant));
        (None, Some(fallthrough))
    } else if is_variant || cattrs.deny_unknown_fields() {
        (None, None)
    } else {
        let ignore_variant = quote!(__ignore,);
        let fallthrough = quote!(_serde::__private::Ok(__Field::__ignore));
        (Some(ignore_variant), Some(fallthrough))
    };

    let visitor_impl = Stmts(deserialize_identifier(
        &this,
        fields,
        is_variant,
        fallthrough,
        None,
        !is_variant && cattrs.has_flatten(),
        None,
    ));

    let lifetime = if !is_variant && cattrs.has_flatten() {
        Some(quote!(<'de>))
    } else {
        None
    };

    quote_block! {
        #[allow(non_camel_case_types)]
        enum __Field #lifetime {
            #(#field_idents,)*
            #ignore_variant
        }

        struct __FieldVisitor;

        impl<'de> _serde::de::Visitor<'de> for __FieldVisitor {
            type Value = __Field #lifetime;

            #visitor_impl
        }

        impl<'de> _serde::Deserialize<'de> for __Field #lifetime {
            #[inline]
            fn deserialize<__D>(__deserializer: __D) -> _serde::__private::Result<Self, __D::Error>
            where
                __D: _serde::Deserializer<'de>,
            {
                _serde::Deserializer::deserialize_identifier(__deserializer, __FieldVisitor)
            }
        }
    }
}

// Generates `Deserialize::deserialize` body for an enum with
// `serde(field_identifier)` or `serde(variant_identifier)` attribute.
fn deserialize_custom_identifier(
    params: &Parameters,
    variants: &[Variant],
    cattrs: &attr::Container,
) -> Fragment {
    let is_variant = match cattrs.identifier() {
        attr::Identifier::Variant => true,
        attr::Identifier::Field => false,
        attr::Identifier::No => unreachable!(),
    };

    let this = &params.this;
    let this = quote!(#this);

    let (ordinary, fallthrough, fallthrough_borrowed) = if let Some(last) = variants.last() {
        let last_ident = &last.ident;
        if last.attrs.other() {
            // Process `serde(other)` attribute. It would always be found on the
            // last variant (checked in `check_identifier`), so all preceding
            // are ordinary variants.
            let ordinary = &variants[..variants.len() - 1];
            let fallthrough = quote!(_serde::__private::Ok(#this::#last_ident));
            (ordinary, Some(fallthrough), None)
        } else if let Style::Newtype = last.style {
            let ordinary = &variants[..variants.len() - 1];
            let fallthrough = |value| {
                quote! {
                    _serde::__private::Result::map(
                        _serde::Deserialize::deserialize(
                            _serde::__private::de::IdentifierDeserializer::from(#value)
                        ),
                        #this::#last_ident)
                }
            };
            (
                ordinary,
                Some(fallthrough(quote!(__value))),
                Some(fallthrough(quote!(_serde::__private::de::Borrowed(
                    __value
                )))),
            )
        } else {
            (variants, None, None)
        }
    } else {
        (variants, None, None)
    };

    let names_idents: Vec<_> = ordinary
        .iter()
        .map(|variant| {
            (
                variant.attrs.name().deserialize_name(),
                variant.ident.clone(),
                variant.attrs.aliases(),
            )
        })
        .collect();

    let names = names_idents.iter().map(|(name, _, _)| name);

    let names_const = if fallthrough.is_some() {
        None
    } else if is_variant {
        let variants = quote! {
            const VARIANTS: &'static [&'static str] = &[ #(#names),* ];
        };
        Some(variants)
    } else {
        let fields = quote! {
            const FIELDS: &'static [&'static str] = &[ #(#names),* ];
        };
        Some(fields)
    };

    let (de_impl_generics, de_ty_generics, ty_generics, where_clause) =
        split_with_de_lifetime(params);
    let delife = params.borrowed.de_lifetime();
    let visitor_impl = Stmts(deserialize_identifier(
        &this,
        &names_idents,
        is_variant,
        fallthrough,
        fallthrough_borrowed,
        false,
        cattrs.expecting(),
    ));

    quote_block! {
        #names_const

        struct __FieldVisitor #de_impl_generics #where_clause {
            marker: _serde::__private::PhantomData<#this #ty_generics>,
            lifetime: _serde::__private::PhantomData<&#delife ()>,
        }

        impl #de_impl_generics _serde::de::Visitor<#delife> for __FieldVisitor #de_ty_generics #where_clause {
            type Value = #this #ty_generics;

            #visitor_impl
        }

        let __visitor = __FieldVisitor {
            marker: _serde::__private::PhantomData::<#this #ty_generics>,
            lifetime: _serde::__private::PhantomData,
        };
        _serde::Deserializer::deserialize_identifier(__deserializer, __visitor)
    }
}

fn deserialize_identifier(
    this: &TokenStream,
    fields: &[(String, Ident, Vec<String>)],
    is_variant: bool,
    fallthrough: Option<TokenStream>,
    fallthrough_borrowed: Option<TokenStream>,
    collect_other_fields: bool,
    expecting: Option<&str>,
) -> Fragment {
    let mut flat_fields = Vec::new();
    for (_, ident, aliases) in fields {
        flat_fields.extend(aliases.iter().map(|alias| (alias, ident)))
    }

    let field_strs: &Vec<_> = &flat_fields.iter().map(|(name, _)| name).collect();
    let field_bytes: &Vec<_> = &flat_fields
        .iter()
        .map(|(name, _)| Literal::byte_string(name.as_bytes()))
        .collect();

    let constructors: &Vec<_> = &flat_fields
        .iter()
        .map(|(_, ident)| quote!(#this::#ident))
        .collect();
    let main_constructors: &Vec<_> = &fields
        .iter()
        .map(|(_, ident, _)| quote!(#this::#ident))
        .collect();

    let expecting = expecting.unwrap_or(if is_variant {
        "variant identifier"
    } else {
        "field identifier"
    });

    let index_expecting = if is_variant { "variant" } else { "field" };

    let bytes_to_str = if fallthrough.is_some() || collect_other_fields {
        None
    } else {
        Some(quote! {
            let __value = &_serde::__private::from_utf8_lossy(__value);
        })
    };

    let (
        value_as_str_content,
        value_as_borrowed_str_content,
        value_as_bytes_content,
        value_as_borrowed_bytes_content,
    ) = if collect_other_fields {
        (
            Some(quote! {
                let __value = _serde::__private::de::Content::String(_serde::__private::ToString::to_string(__value));
            }),
            Some(quote! {
                let __value = _serde::__private::de::Content::Str(__value);
            }),
            Some(quote! {
                let __value = _serde::__private::de::Content::ByteBuf(__value.to_vec());
            }),
            Some(quote! {
                let __value = _serde::__private::de::Content::Bytes(__value);
            }),
        )
    } else {
        (None, None, None, None)
    };

    let fallthrough_arm_tokens;
    let fallthrough_arm = if let Some(fallthrough) = &fallthrough {
        fallthrough
    } else if is_variant {
        fallthrough_arm_tokens = quote! {
            _serde::__private::Err(_serde::de::Error::unknown_variant(__value, VARIANTS))
        };
        &fallthrough_arm_tokens
    } else {
        fallthrough_arm_tokens = quote! {
            _serde::__private::Err(_serde::de::Error::unknown_field(__value, FIELDS))
        };
        &fallthrough_arm_tokens
    };

    let u64_fallthrough_arm_tokens;
    let u64_fallthrough_arm = if let Some(fallthrough) = &fallthrough {
        fallthrough
    } else {
        let fallthrough_msg = format!("{} index 0 <= i < {}", index_expecting, fields.len());
        u64_fallthrough_arm_tokens = quote! {
            _serde::__private::Err(_serde::de::Error::invalid_value(
                _serde::de::Unexpected::Unsigned(__value),
                &#fallthrough_msg,
            ))
        };
        &u64_fallthrough_arm_tokens
    };

    let variant_indices = 0_u64..;
    let visit_other = if collect_other_fields {
        quote! {
            fn visit_bool<__E>(self, __value: bool) -> _serde::__private::Result<Self::Value, __E>
            where
                __E: _serde::de::Error,
            {
                _serde::__private::Ok(__Field::__other(_serde::__private::de::Content::Bool(__value)))
            }

            fn visit_i8<__E>(self, __value: i8) -> _serde::__private::Result<Self::Value, __E>
            where
                __E: _serde::de::Error,
            {
                _serde::__private::Ok(__Field::__other(_serde::__private::de::Content::I8(__value)))
            }

            fn visit_i16<__E>(self, __value: i16) -> _serde::__private::Result<Self::Value, __E>
            where
                __E: _serde::de::Error,
            {
                _serde::__private::Ok(__Field::__other(_serde::__private::de::Content::I16(__value)))
            }

            fn visit_i32<__E>(self, __value: i32) -> _serde::__private::Result<Self::Value, __E>
            where
                __E: _serde::de::Error,
            {
                _serde::__private::Ok(__Field::__other(_serde::__private::de::Content::I32(__value)))
            }

            fn visit_i64<__E>(self, __value: i64) -> _serde::__private::Result<Self::Value, __E>
            where
                __E: _serde::de::Error,
            {
                _serde::__private::Ok(__Field::__other(_serde::__private::de::Content::I64(__value)))
            }

            fn visit_u8<__E>(self, __value: u8) -> _serde::__private::Result<Self::Value, __E>
            where
                __E: _serde::de::Error,
            {
                _serde::__private::Ok(__Field::__other(_serde::__private::de::Content::U8(__value)))
            }

            fn visit_u16<__E>(self, __value: u16) -> _serde::__private::Result<Self::Value, __E>
            where
                __E: _serde::de::Error,
            {
                _serde::__private::Ok(__Field::__other(_serde::__private::de::Content::U16(__value)))
            }

            fn visit_u32<__E>(self, __value: u32) -> _serde::__private::Result<Self::Value, __E>
            where
                __E: _serde::de::Error,
            {
                _serde::__private::Ok(__Field::__other(_serde::__private::de::Content::U32(__value)))
            }

            fn visit_u64<__E>(self, __value: u64) -> _serde::__private::Result<Self::Value, __E>
            where
                __E: _serde::de::Error,
            {
                _serde::__private::Ok(__Field::__other(_serde::__private::de::Content::U64(__value)))
            }

            fn visit_f32<__E>(self, __value: f32) -> _serde::__private::Result<Self::Value, __E>
            where
                __E: _serde::de::Error,
            {
                _serde::__private::Ok(__Field::__other(_serde::__private::de::Content::F32(__value)))
            }

            fn visit_f64<__E>(self, __value: f64) -> _serde::__private::Result<Self::Value, __E>
            where
                __E: _serde::de::Error,
            {
                _serde::__private::Ok(__Field::__other(_serde::__private::de::Content::F64(__value)))
            }

            fn visit_char<__E>(self, __value: char) -> _serde::__private::Result<Self::Value, __E>
            where
                __E: _serde::de::Error,
            {
                _serde::__private::Ok(__Field::__other(_serde::__private::de::Content::Char(__value)))
            }

            fn visit_unit<__E>(self) -> _serde::__private::Result<Self::Value, __E>
            where
                __E: _serde::de::Error,
            {
                _serde::__private::Ok(__Field::__other(_serde::__private::de::Content::Unit))
            }
        }
    } else {
        quote! {
            fn visit_u64<__E>(self, __value: u64) -> _serde::__private::Result<Self::Value, __E>
            where
                __E: _serde::de::Error,
            {
                match __value {
                    #(
                        #variant_indices => _serde::__private::Ok(#main_constructors),
                    )*
                    _ => #u64_fallthrough_arm,
                }
            }
        }
    };

    let visit_borrowed = if fallthrough_borrowed.is_some() || collect_other_fields {
        let fallthrough_borrowed_arm = fallthrough_borrowed.as_ref().unwrap_or(&fallthrough_arm);
        Some(quote! {
            fn visit_borrowed_str<__E>(self, __value: &'de str) -> _serde::__private::Result<Self::Value, __E>
            where
                __E: _serde::de::Error,
            {
                match __value {
                    #(
                        #field_strs => _serde::__private::Ok(#constructors),
                    )*
                    _ => {
                        #value_as_borrowed_str_content
                        #fallthrough_borrowed_arm
                    }
                }
            }

            fn visit_borrowed_bytes<__E>(self, __value: &'de [u8]) -> _serde::__private::Result<Self::Value, __E>
            where
                __E: _serde::de::Error,
            {
                match __value {
                    #(
                        #field_bytes => _serde::__private::Ok(#constructors),
                    )*
                    _ => {
                        #bytes_to_str
                        #value_as_borrowed_bytes_content
                        #fallthrough_borrowed_arm
                    }
                }
            }
        })
    } else {
<<<<<<< HEAD
        quote! {
            fn visit_u64<__E>(self, __value: u64) -> _serde::__private::Result<Self::Value, __E>
            where
                __E: _serde::de::Error,
            {
                match __value {
                    #(
                        #variant_indices => _serde::__private::Ok(#main_constructors),
                    )*
                    _ => _serde::__private::Err(_serde::de::Error::invalid_value(
                                _serde::de::Unexpected::Unsigned(__value),
                        &#fallthrough_msg,
                    ))
                }
            }
        }
=======
        None
>>>>>>> beb21cb6
    };

    quote_block! {
        fn expecting(&self, __formatter: &mut _serde::__private::Formatter) -> _serde::__private::fmt::Result {
            _serde::__private::Formatter::write_str(__formatter, #expecting)
        }

        #visit_other

        fn visit_str<__E>(self, __value: &str) -> _serde::__private::Result<Self::Value, __E>
        where
            __E: _serde::de::Error,
        {
            match __value {
                #(
                    #field_strs => _serde::__private::Ok(#constructors),
                )*
                _ => {
                    #value_as_str_content
                    #fallthrough_arm
                }
            }
        }

        fn visit_bytes<__E>(self, __value: &[u8]) -> _serde::__private::Result<Self::Value, __E>
        where
            __E: _serde::de::Error,
        {
            match __value {
                #(
                    #field_bytes => _serde::__private::Ok(#constructors),
                )*
                _ => {
                    #bytes_to_str
                    #value_as_bytes_content
                    #fallthrough_arm
                }
            }
        }

        #visit_borrowed
    }
}

fn deserialize_struct_as_struct_visitor(
    struct_path: &TokenStream,
    params: &Parameters,
    fields: &[Field],
    cattrs: &attr::Container,
) -> (Fragment, Option<Fragment>, Fragment) {
    assert!(!cattrs.has_flatten());

    let field_names_idents: Vec<_> = fields
        .iter()
        .enumerate()
        .filter(|&(_, field)| !field.attrs.skip_deserializing())
        .map(|(i, field)| {
            (
                field.attrs.name().deserialize_name(),
                field_i(i),
                field.attrs.aliases(),
            )
        })
        .collect();

    let fields_stmt = {
        let field_names = field_names_idents.iter().map(|(name, _, _)| name);
        quote_block! {
            const FIELDS: &'static [&'static str] = &[ #(#field_names),* ];
        }
    };

    let field_visitor = deserialize_generated_identifier(&field_names_idents, cattrs, false, None);

    let visit_map = deserialize_map(struct_path, params, fields, cattrs);

    (field_visitor, Some(fields_stmt), visit_map)
}

fn deserialize_struct_as_map_visitor(
    struct_path: &TokenStream,
    params: &Parameters,
    fields: &[Field],
    cattrs: &attr::Container,
) -> (Fragment, Option<Fragment>, Fragment) {
    let field_names_idents: Vec<_> = fields
        .iter()
        .enumerate()
        .filter(|&(_, field)| !field.attrs.skip_deserializing() && !field.attrs.flatten())
        .map(|(i, field)| {
            (
                field.attrs.name().deserialize_name(),
                field_i(i),
                field.attrs.aliases(),
            )
        })
        .collect();

    let field_visitor = deserialize_generated_identifier(&field_names_idents, cattrs, false, None);

    let visit_map = deserialize_map(struct_path, params, fields, cattrs);

    (field_visitor, None, visit_map)
}

fn deserialize_map(
    struct_path: &TokenStream,
    params: &Parameters,
    fields: &[Field],
    cattrs: &attr::Container,
) -> Fragment {
    // Create the field names for the fields.
    let fields_names: Vec<_> = fields
        .iter()
        .enumerate()
        .map(|(i, field)| (field, field_i(i)))
        .collect();

    // Declare each field that will be deserialized.
    let let_values = fields_names
        .iter()
        .filter(|&&(field, _)| !field.attrs.skip_deserializing() && !field.attrs.flatten())
        .map(|(field, name)| {
            let field_ty = field.ty;
            quote! {
                let mut #name: _serde::__private::Option<#field_ty> = _serde::__private::None;
            }
        });

    // Collect contents for flatten fields into a buffer
    let let_collect = if cattrs.has_flatten() {
        Some(quote! {
            let mut __collect = _serde::__private::Vec::<_serde::__private::Option<(
                _serde::__private::de::Content,
                _serde::__private::de::Content
            )>>::new();
        })
    } else {
        None
    };

    // Match arms to extract a value for a field.
    let value_arms = fields_names
        .iter()
        .filter(|&&(field, _)| !field.attrs.skip_deserializing() && !field.attrs.flatten())
        .map(|(field, name)| {
            let deser_name = field.attrs.name().deserialize_name();

            let (wrapper, wrapper_value) =
                wrap_deserialize(params, field, cattrs.deserialize_state());
            let visit = quote!({
                #wrapper
                match _serde::de::MapAccess::next_value_seed(&mut __map, #wrapper_value) {
                    _serde::__private::Ok(__wrapper) => __wrapper,
                    _serde::__private::Err(__err) => {
                        return _serde::__private::Err(__err);
                    }
                }
            });
            quote! {
                __Field::#name => {
                    if _serde::__private::Option::is_some(&#name) {
                        return _serde::__private::Err(<__A::Error as _serde::de::Error>::duplicate_field(#deser_name));
                    }
                    #name = _serde::__private::Some(#visit);
                }
            }
        });

    // Visit ignored values to consume them
    let ignored_arm = if cattrs.has_flatten() {
        Some(quote! {
            __Field::__other(__name) => {
                __collect.push(_serde::__private::Some((
                    __name,
                    try!(_serde::de::MapAccess::next_value(&mut __map)))));
            }
        })
    } else if cattrs.deny_unknown_fields() {
        None
    } else {
        Some(quote! {
            _ => { let _ = try!(_serde::de::MapAccess::next_value::<_serde::de::IgnoredAny>(&mut __map)); }
        })
    };

    let all_skipped = fields.iter().all(|field| field.attrs.skip_deserializing());
    let match_keys = if cattrs.deny_unknown_fields() && all_skipped {
        quote! {
            // FIXME: Once we drop support for Rust 1.15:
            // let _serde::__private::None::<__Field> = try!(_serde::de::MapAccess::next_key(&mut __map));
            _serde::__private::Option::map(
                try!(_serde::de::MapAccess::next_key::<__Field>(&mut __map)),
                |__impossible| match __impossible {});
        }
    } else {
        quote! {
            while let _serde::__private::Some(__key) = try!(_serde::de::MapAccess::next_key::<__Field>(&mut __map)) {
                match __key {
                    #(#value_arms)*
                    #ignored_arm
                }
            }
        }
    };

    let extract_values = fields_names
        .iter()
        .filter(|&&(field, _)| !field.attrs.skip_deserializing() && !field.attrs.flatten())
        .map(|(field, name)| {
            let missing_expr = Match(expr_is_missing(params, &field, cattrs));

            quote! {
                let #name = match #name {
                    _serde::__private::Some(#name) => #name,
                    _serde::__private::None => #missing_expr
                };
            }
        });

    let extract_collected = fields_names
        .iter()
        .filter(|&&(field, _)| field.attrs.flatten() && !field.attrs.skip_deserializing())
        .map(|(field, name)| {
            let field_ty = field.ty;
            let func = match field.attrs.deserialize_with() {
                None => {
                    let span = field.original.span();
                    quote_spanned!(span=> _serde::de::Deserialize::deserialize)
                }
                Some(path) => quote!(#path),
            };
            quote! {
                let #name: #field_ty = try!(#func(
                    _serde::__private::de::FlatMapDeserializer(
                        &mut __collect,
                        _serde::__private::PhantomData)));
            }
        });

    let collected_deny_unknown_fields = if cattrs.has_flatten() && cattrs.deny_unknown_fields() {
        Some(quote! {
            if let _serde::__private::Some(_serde::__private::Some((__key, _))) =
                __collect.into_iter().filter(_serde::__private::Option::is_some).next()
            {
                if let _serde::__private::Some(__key) = __key.as_str() {
                    return _serde::__private::Err(
                        _serde::de::Error::custom(format_args!("unknown field `{}`", &__key)));
                } else {
                    return _serde::__private::Err(
                        _serde::de::Error::custom(format_args!("unexpected map key")));
                }
            }
        })
    } else {
        None
    };

    let result = fields_names.iter().map(|(field, name)| {
        let member = &field.member;
        if field.attrs.skip_deserializing() {
            let value = Expr(expr_is_missing(params, field, cattrs));
            quote!(#member: #value)
        } else {
            quote!(#member: #name)
        }
    });

    let let_default = match cattrs.default() {
        attr::Default::Default => Some(quote!(
            let __default: Self::Value = _serde::__private::Default::default();
        )),
        attr::Default::Path(path) => Some(quote!(
            let __default: Self::Value = #path();
        )),
        attr::Default::None => {
            // We don't need the default value, to prevent an unused variable warning
            // we'll leave the line empty.
            None
        }
    };

    let mut result = quote!(#struct_path { #(#result),* });
    if params.has_getter {
        let this = &params.this;
        result = quote! {
            _serde::__private::Into::<#this>::into(#result)
        };
    }

    quote_block! {
        #(#let_values)*

        #let_collect

        #match_keys

        #let_default

        #(#extract_values)*

        #(#extract_collected)*

        #collected_deny_unknown_fields

        _serde::__private::Ok(#result)
    }
}

fn deserialize_struct_as_struct_in_place_visitor(
    params: &Parameters,
    fields: &[Field],
    cattrs: &attr::Container,
) -> (Fragment, Fragment, Fragment) {
    assert!(!cattrs.has_flatten());

    let field_names_idents: Vec<_> = fields
        .iter()
        .enumerate()
        .filter(|&(_, field)| !field.attrs.skip_deserializing())
        .map(|(i, field)| {
            (
                field.attrs.name().deserialize_name(),
                field_i(i),
                field.attrs.aliases(),
            )
        })
        .collect();

    let fields_stmt = {
        let field_names = field_names_idents.iter().map(|(name, _, _)| name);
        quote_block! {
            const FIELDS: &'static [&'static str] = &[ #(#field_names),* ];
        }
    };

    let field_visitor = deserialize_generated_identifier(&field_names_idents, cattrs, false, None);

    let visit_map = deserialize_map_in_place(params, fields, cattrs);

    (field_visitor, fields_stmt, visit_map)
}

fn deserialize_map_in_place(
    params: &Parameters,
    fields: &[Field],
    cattrs: &attr::Container,
) -> Fragment {
    assert!(!cattrs.has_flatten());

    // Create the field names for the fields.
    let fields_names: Vec<_> = fields
        .iter()
        .enumerate()
        .map(|(i, field)| (field, field_i(i)))
        .collect();

    // For deserialize_in_place, declare booleans for each field that will be
    // deserialized.
    let let_flags = fields_names
        .iter()
        .filter(|&&(field, _)| !field.attrs.skip_deserializing())
        .map(|(_, name)| {
            quote! {
                let mut #name: bool = false;
            }
        });

    // Match arms to extract a value for a field.
    let value_arms_from = fields_names
        .iter()
        .filter(|&&(field, _)| !field.attrs.skip_deserializing())
        .map(|(field, name)| {
            let deser_name = field.attrs.name().deserialize_name();
            let member = &field.member;

            let visit = match field.attrs.deserialize_with() {
                None => {
                    quote! {
                        try!(_serde::de::MapAccess::next_value_seed(&mut __map, _serde::__private::de::InPlaceSeed(&mut self.place.#member)))
                    }
                }
                Some(path) => {
                    let (wrapper, wrapper_ty) = wrap_deserialize_field_with(params, field.ty, path);
                    quote!({
                        #wrapper
                        self.place.#member = match _serde::de::MapAccess::next_value::<#wrapper_ty>(&mut __map) {
                            _serde::__private::Ok(__wrapper) => __wrapper.value,
                            _serde::__private::Err(__err) => {
                                return _serde::__private::Err(__err);
                            }
                        };
                    })
                }
            };
            quote! {
                __Field::#name => {
                    if #name {
                        return _serde::__private::Err(<__A::Error as _serde::de::Error>::duplicate_field(#deser_name));
                    }
                    #visit;
                    #name = true;
                }
            }
        });

    // Visit ignored values to consume them
    let ignored_arm = if cattrs.deny_unknown_fields() {
        None
    } else {
        Some(quote! {
            _ => { let _ = try!(_serde::de::MapAccess::next_value::<_serde::de::IgnoredAny>(&mut __map)); }
        })
    };

    let all_skipped = fields.iter().all(|field| field.attrs.skip_deserializing());

    let match_keys = if cattrs.deny_unknown_fields() && all_skipped {
        quote! {
            // FIXME: Once we drop support for Rust 1.15:
            // let _serde::__private::None::<__Field> = try!(_serde::de::MapAccess::next_key(&mut __map));
            _serde::__private::Option::map(
                try!(_serde::de::MapAccess::next_key::<__Field>(&mut __map)),
                |__impossible| match __impossible {});
        }
    } else {
        quote! {
            while let _serde::__private::Some(__key) = try!(_serde::de::MapAccess::next_key::<__Field>(&mut __map)) {
                match __key {
                    #(#value_arms_from)*
                    #ignored_arm
                }
            }
        }
    };

    let check_flags = fields_names
        .iter()
        .filter(|&&(field, _)| !field.attrs.skip_deserializing())
        .map(|(field, name)| {
            let missing_expr = expr_is_missing(params, field, cattrs);
            // If missing_expr unconditionally returns an error, don't try
            // to assign its value to self.place.
            if field.attrs.default().is_none()
                && cattrs.default().is_none()
                && field.attrs.deserialize_with().is_some()
            {
                let missing_expr = Stmts(missing_expr);
                quote! {
                    if !#name {
                        #missing_expr;
                    }
                }
            } else {
                let member = &field.member;
                let missing_expr = Expr(missing_expr);
                quote! {
                    if !#name {
                        self.place.#member = #missing_expr;
                    };
                }
            }
        });

    let this = &params.this;
    let (_, _, ty_generics, _) = split_with_de_lifetime(params);

    let let_default = match cattrs.default() {
        attr::Default::Default => Some(quote!(
            let __default: #this #ty_generics = _serde::__private::Default::default();
        )),
        attr::Default::Path(path) => Some(quote!(
            let __default: #this #ty_generics = #path();
        )),
        attr::Default::None => {
            // We don't need the default value, to prevent an unused variable warning
            // we'll leave the line empty.
            None
        }
    };

    quote_block! {
        #(#let_flags)*

        #match_keys

        #let_default

        #(#check_flags)*

        _serde::__private::Ok(())
    }
}

fn field_i(i: usize) -> Ident {
    Ident::new(&format!("__field{}", i), Span::call_site())
}

fn wrap_deserialize(
    params: &Parameters,
    field: &Field,
    seed_ty: Option<&syn::Type>,
) -> (TokenStream, TokenStream) {
    match (
        field.attrs.deserialize_state(),
        field.attrs.deserialize_state_with(),
        field.attrs.deserialize_with(),
    ) {
        (false, None, None) => {
            let field_ty = &field.ty;
            (quote!(), quote!( _serde::__private::PhantomData::<#field_ty> ))
        }
        (true, _, _) => (quote!(), quote!(_serde::de::Seed::new(&mut *self.seed))),
        (_, Some(path), _) => {
            wrap_deserialize_state_with(params, seed_ty.expect("deserialize_state"), field.ty, path)
        }
        (_, _, Some(path)) => wrap_deserialize_field_with(params, field.ty, path),
    }
}

/// This function wraps the expression in `#[serde(deserialize_with = "...")]`
/// in a trait to prevent it from accessing the internal `Deserialize` state.
fn wrap_deserialize_with(
    params: &Parameters,
    value_ty: &TokenStream,
    deserialize_with: &syn::ExprPath,
) -> (TokenStream, TokenStream) {
    let this = &params.this;
    let (de_impl_generics, de_ty_generics, ty_generics, where_clause) =
        split_with_de_lifetime(params);
    let delife = params.borrowed.de_lifetime();

    let wrapper = quote! {
        struct __DeserializeWith #de_impl_generics #where_clause {
            phantom: _serde::__private::PhantomData<#this #ty_generics>,
            lifetime: _serde::__private::PhantomData<&#delife ()>,
        }

        impl #de_impl_generics _serde::de::DeserializeSeed<#delife> for __DeserializeWith #de_ty_generics #where_clause {
            type Value = #value_ty;

            fn deserialize<__D>(self, __deserializer: __D) -> _serde::__private::Result<Self::Value, __D::Error>
            where
                __D: _serde::Deserializer<#delife>,
            {
                #deserialize_with(__deserializer)
            }
        }
    };

    let wrapper_value = quote! {
        __DeserializeWith {
            phantom: _serde::__private::PhantomData,
            lifetime: _serde::__private::PhantomData,
        }
    };

    (wrapper, wrapper_value)
}

fn wrap_deserialize_field_with(
    params: &Parameters,
    field_ty: &syn::Type,
    deserialize_with: &syn::ExprPath,
) -> (TokenStream, TokenStream) {
    wrap_deserialize_with(params, &quote!(#field_ty), deserialize_with)
}

fn wrap_deserialize_variant_with(
    params: &Parameters,
    variant: &Variant,
    deserialize_with: &syn::ExprPath,
) -> (TokenStream, TokenStream, TokenStream) {
    let this = &params.this;
    let variant_ident = &variant.ident;

    let field_tys = variant.fields.iter().map(|field| field.ty);
    let (wrapper, wrapper_ty) =
        wrap_deserialize_with(params, &quote!((#(#field_tys),*)), deserialize_with);

    let field_access = (0..variant.fields.len()).map(|n| {
        Member::Unnamed(Index {
            index: n as u32,
            span: Span::call_site(),
        })
    });
    let unwrap_fn = match variant.style {
        Style::Struct if variant.fields.len() == 1 => {
            let member = &variant.fields[0].member;
            quote! {
                |__wrap| #this::#variant_ident { #member: __wrap.value }
            }
        }
        Style::Struct => {
            let members = variant.fields.iter().map(|field| &field.member);
            quote! {
                |__wrap| #this::#variant_ident { #(#members: __wrap.value.#field_access),* }
            }
        }
        Style::Tuple => quote! {
            |__wrap| #this::#variant_ident(#(__wrap.value.#field_access),*)
        },
        Style::Newtype => quote! {
            |__wrap| #this::#variant_ident(__wrap.value)
        },
        Style::Unit => quote! {
            |__wrap| #this::#variant_ident
        },
    };

    (wrapper, wrapper_ty, unwrap_fn)
}

fn wrap_deserialize_state_with(
    params: &Parameters,
    seed_ty: &syn::Type,
    field_ty: &syn::Type,
    deserialize_with: &syn::Path,
) -> (TokenStream, TokenStream) {
    let this = &params.this;
    let (de_impl_generics, de_ty_generics, ty_generics, where_clause) =
        split_with_de_and_seed_lifetime(params);

    let wrapper = quote! {
        struct __DeserializeWith #de_impl_generics #where_clause {
            seed: &'seed mut #seed_ty,
            phantom: _serde::__private::PhantomData<#this #ty_generics>,
            lifetime: _serde::__private::PhantomData<&'de ()>,
        }

        impl #de_impl_generics _serde::de::DeserializeSeed<'de> for __DeserializeWith #de_ty_generics #where_clause {
            type Value = #field_ty;

            fn deserialize<__D>(self, __deserializer: __D) -> _serde::__private::Result<#field_ty, __D::Error>
                where __D: _serde::Deserializer<'de>
            {
                _serde::__private::Ok(try!(#deserialize_with(self.seed, __deserializer)))
            }
        }
    };

    let wrapper_value = quote! {
        __DeserializeWith {
            seed: &mut self.seed,
            phantom: _serde::__private::PhantomData::<#this #ty_generics>,
            lifetime: _serde::__private::PhantomData,
        }
    };

    (wrapper, wrapper_value)
}

fn expr_is_missing(params: &Parameters, field: &Field, cattrs: &attr::Container) -> Fragment {
    match field.attrs.default() {
        attr::Default::Default => {
            let span = field.original.span();
            let func = quote_spanned!(span=> _serde::__private::Default::default);
            return quote_expr!(#func());
        }
        attr::Default::Path(path) => {
            return quote_expr!(#path());
        }
        attr::Default::None => { /* below */ }
    }

    match *cattrs.default() {
        attr::Default::Default | attr::Default::Path(_) => {
            let member = &field.member;
            return quote_expr!(__default.#member);
        }
        attr::Default::None => { /* below */ }
    }

    let name = field.attrs.name().deserialize_name();

    let has_with_wrapper =
        field.attrs.deserialize_with().is_some() || field.attrs.deserialize_state_with().is_some();
    if has_with_wrapper {
        quote_expr! {
            return _serde::__private::Err(<__A::Error as _serde::de::Error>::missing_field(#name))
        }
    } else {
        let (wrapper, wrapper_value) = wrap_deserialize(params, field, cattrs.deserialize_state());
        let span = field.original.span();
        let func = quote_spanned!(span=> _serde::private::de::missing_field);
        quote_expr! {
            #wrapper
            try!(#func(#wrapper_value, #name))
        }
    }
}

fn effective_style(variant: &Variant) -> Style {
    match variant.style {
        Style::Newtype if variant.fields[0].attrs.skip_deserializing() => Style::Unit,
        other => other,
    }
}

struct DeImplGenerics<'a>(&'a Parameters);

impl<'a> ToTokens for DeImplGenerics<'a> {
    fn to_tokens(&self, tokens: &mut TokenStream) {
        let mut generics = self.0.generics.clone();
        if let Some(ref params) = self.0.de_parameters {
            generics.params.extend(params.iter().cloned());
        }
        if let Some(de_lifetime) = self.0.borrowed.de_lifetime_def() {
            generics.params = Some(syn::GenericParam::Lifetime(de_lifetime))
                .into_iter()
                .chain(generics.params)
                .collect();
        }
        let (impl_generics, _, _) = generics.split_for_impl();
        impl_generics.to_tokens(tokens);
    }
}

struct InPlaceImplGenerics<'a>(&'a Parameters);

impl<'a> ToTokens for InPlaceImplGenerics<'a> {
    fn to_tokens(&self, tokens: &mut TokenStream) {
        let place_lifetime = place_lifetime();
        let mut generics = self.0.generics.clone();

        // Add lifetime for `&'place mut Self, and `'a: 'place`
        for param in &mut generics.params {
            match param {
                syn::GenericParam::Lifetime(param) => {
                    param.bounds.push(place_lifetime.lifetime.clone());
                }
                syn::GenericParam::Type(param) => {
                    param.bounds.push(syn::TypeParamBound::Lifetime(
                        place_lifetime.lifetime.clone(),
                    ));
                }
                syn::GenericParam::Const(_) => {}
            }
        }
        generics.params = Some(syn::GenericParam::Lifetime(place_lifetime))
            .into_iter()
            .chain(generics.params)
            .collect();
        if let Some(de_lifetime) = self.0.borrowed.de_lifetime_def() {
            generics.params = Some(syn::GenericParam::Lifetime(de_lifetime))
                .into_iter()
                .chain(generics.params)
                .collect();
        }
        let (impl_generics, _, _) = generics.split_for_impl();
        impl_generics.to_tokens(tokens);
    }
}

impl<'a> DeImplGenerics<'a> {
    fn in_place(self) -> InPlaceImplGenerics<'a> {
        InPlaceImplGenerics(self.0)
    }
}

fn lifetime(s: &str) -> syn::LifetimeDef {
    syn::LifetimeDef {
        attrs: Vec::new(),
        lifetime: syn::Lifetime::new(s, Span::call_site()),
        colon_token: None,
        bounds: Punctuated::new(),
    }
}

struct DeTypeGenerics<'a>(&'a Parameters);

impl<'a> ToTokens for DeTypeGenerics<'a> {
    fn to_tokens(&self, tokens: &mut TokenStream) {
        let mut generics = self.0.generics.clone();
        if let Some(ref params) = self.0.de_parameters {
            generics.params.extend(params.iter().cloned());
        }
        let mut generics = self.0.generics.clone();
        if self.0.borrowed.de_lifetime_def().is_some() {
            generics.params.insert(0, lifetime("'de").into());
        }
        let (_, ty_generics, _) = generics.split_for_impl();
        ty_generics.to_tokens(tokens);
    }
}

struct InPlaceTypeGenerics<'a>(&'a Parameters);

impl<'a> ToTokens for InPlaceTypeGenerics<'a> {
    fn to_tokens(&self, tokens: &mut TokenStream) {
        let mut generics = self.0.generics.clone();
        generics.params = Some(syn::GenericParam::Lifetime(place_lifetime()))
            .into_iter()
            .chain(generics.params)
            .collect();

        if self.0.borrowed.de_lifetime_def().is_some() {
            let def = lifetime("'de");
            generics.params = Some(syn::GenericParam::Lifetime(def))
                .into_iter()
                .chain(generics.params)
                .collect();
        }
        let (_, ty_generics, _) = generics.split_for_impl();
        ty_generics.to_tokens(tokens);
    }
}

impl<'a> DeTypeGenerics<'a> {
    fn in_place(self) -> InPlaceTypeGenerics<'a> {
        InPlaceTypeGenerics(self.0)
    }
}

fn place_lifetime() -> syn::LifetimeDef {
    syn::LifetimeDef {
        attrs: Vec::new(),
        lifetime: syn::Lifetime::new("'place", Span::call_site()),
        colon_token: None,
        bounds: Punctuated::new(),
    }
}

fn split_with_de_lifetime(
    params: &Parameters,
) -> (
    DeImplGenerics,
    DeTypeGenerics,
    syn::TypeGenerics,
    Option<&syn::WhereClause>,
) {
    let de_impl_generics = DeImplGenerics(&params);
    let de_ty_generics = DeTypeGenerics(&params);
    let (_, ty_generics, where_clause) = params.generics.split_for_impl();
    (de_impl_generics, de_ty_generics, ty_generics, where_clause)
}

struct DeSeedImplGenerics<'a>(&'a Parameters);

impl<'a> ToTokens for DeSeedImplGenerics<'a> {
    fn to_tokens(&self, tokens: &mut TokenStream) {
        let mut generics = self.0.generics.clone();
        if let Some(ref params) = self.0.de_parameters {
            generics.params.extend(params.iter().cloned());
        }
        for param in &mut generics.params {
            if let syn::GenericParam::Type(ref mut param) = *param {
                param
                    .bounds
                    .push(syn::TypeParamBound::Lifetime(syn::Lifetime::new(
                        "'seed",
                        Span::call_site(),
                    )));
            }
        }
        if let Some(mut de) = self.0.borrowed.de_lifetime_def() {
            de.bounds
                .push(syn::Lifetime::new("'seed", Span::call_site()));
            generics.params.insert(0, de.into());
        }
        generics.params.insert(0, lifetime("'seed").into());
        let (impl_generics, _, _) = generics.split_for_impl();
        impl_generics.to_tokens(tokens);
    }
}

struct DeSeedTypeGenerics<'a>(&'a Parameters);

impl<'a> ToTokens for DeSeedTypeGenerics<'a> {
    fn to_tokens(&self, tokens: &mut TokenStream) {
        let mut generics = self.0.generics.clone();
        if let Some(ref params) = self.0.de_parameters {
            generics.params.extend(params.iter().cloned());
        }
        generics.params.insert(0, lifetime("'de").into());
        generics.params.insert(0, lifetime("'seed").into());
        let (_, ty_generics, _) = generics.split_for_impl();
        ty_generics.to_tokens(tokens);
    }
}

fn split_with_de_and_seed_lifetime(
    params: &Parameters,
) -> (
    DeSeedImplGenerics,
    DeSeedTypeGenerics,
    syn::TypeGenerics,
    Option<&syn::WhereClause>,
) {
    let de_impl_generics = DeSeedImplGenerics(&params);
    let de_ty_generics = DeSeedTypeGenerics(&params);
    let (_, ty_generics, where_clause) = params.generics.split_for_impl();
    (de_impl_generics, de_ty_generics, ty_generics, where_clause)
}<|MERGE_RESOLUTION|>--- conflicted
+++ resolved
@@ -15,16 +15,11 @@
 use std::ptr;
 
 pub fn expand_derive_deserialize(
-<<<<<<< HEAD
-    input: &syn::DeriveInput,
+    input: &mut syn::DeriveInput,
     seeded: bool,
 ) -> Result<TokenStream, Vec<syn::Error>> {
-=======
-    input: &mut syn::DeriveInput,
-) -> Result<TokenStream, Vec<syn::Error>> {
     replace_receiver(input);
 
->>>>>>> beb21cb6
     let ctxt = Ctxt::new();
     let cont = match Container::from_ast(&ctxt, input, Derive::Deserialize) {
         Some(cont) => cont,
@@ -1919,6 +1914,16 @@
     cattrs: &attr::Container,
 ) -> Fragment {
     let this = &params.this;
+
+    if field.attrs.skip_deserializing() {
+        let this = &params.this;
+        let default = Expr(expr_is_missing(params, field, cattrs));
+        return quote_block! {
+            try!(_serde::de::VariantAccess::unit_variant(__variant));
+            _serde::__private::Ok(#this::#variant_ident(#default))
+        };
+    }
+
     let (wrapper, wrapper_value) = wrap_deserialize(params, field, cattrs.deserialize_state());
     quote_block! {
         #wrapper
@@ -2369,26 +2374,7 @@
             }
         })
     } else {
-<<<<<<< HEAD
-        quote! {
-            fn visit_u64<__E>(self, __value: u64) -> _serde::__private::Result<Self::Value, __E>
-            where
-                __E: _serde::de::Error,
-            {
-                match __value {
-                    #(
-                        #variant_indices => _serde::__private::Ok(#main_constructors),
-                    )*
-                    _ => _serde::__private::Err(_serde::de::Error::invalid_value(
-                                _serde::de::Unexpected::Unsigned(__value),
-                        &#fallthrough_msg,
-                    ))
-                }
-            }
-        }
-=======
         None
->>>>>>> beb21cb6
     };
 
     quote_block! {
@@ -2899,7 +2885,10 @@
     ) {
         (false, None, None) => {
             let field_ty = &field.ty;
-            (quote!(), quote!( _serde::__private::PhantomData::<#field_ty> ))
+            (
+                quote!(),
+                quote!( _serde::__private::PhantomData::<#field_ty> ),
+            )
         }
         (true, _, _) => (quote!(), quote!(_serde::de::Seed::new(&mut *self.seed))),
         (_, Some(path), _) => {
