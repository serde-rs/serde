use crate::fragment::{Expr, Fragment, Match, Stmts};
use crate::internals::ast::{Container, Data, Field, Style, Variant};
use crate::internals::name::Name;
use crate::internals::{attr, replace_receiver, ungroup, Ctxt, Derive};
use crate::{bound, dummy, pretend, private, this};
use proc_macro2::{Literal, Span, TokenStream};
use quote::{quote, quote_spanned, ToTokens};
use std::collections::BTreeSet;
use std::ptr;
use syn::punctuated::Punctuated;
use syn::spanned::Spanned;
use syn::{parse_quote, Ident, Index, Member};

pub fn expand_derive_deserialize(input: &mut syn::DeriveInput) -> syn::Result<TokenStream> {
    replace_receiver(input);

    let ctxt = Ctxt::new();
    let cont = match Container::from_ast(&ctxt, input, Derive::Deserialize, &private.ident()) {
        Some(cont) => cont,
        None => return Err(ctxt.check().unwrap_err()),
    };
    precondition(&ctxt, &cont);
    ctxt.check()?;

    let ident = &cont.ident;
    let params = Parameters::new(&cont);
    let (de_impl_generics, _, ty_generics, where_clause) = split_with_de_lifetime(&params);
    let body = Stmts(deserialize_body(&cont, &params));
    let delife = params.borrowed.de_lifetime();

    let impl_block = if let Some(remote) = cont.attrs.remote() {
        let vis = &input.vis;
        let used = pretend::pretend_used(&cont, params.is_packed);
        quote! {
            #[automatically_derived]
            impl #de_impl_generics #ident #ty_generics #where_clause {
<<<<<<< HEAD
                #vis fn deserialize<__D>(__deserializer: __D) -> #serde::#private::Result<#remote #ty_generics, __D::Error>
=======
                #vis fn deserialize<__D>(__deserializer: __D) -> _serde::__private::Result<#remote #ty_generics, __D::Error>
>>>>>>> b47f4dfa
                where
                    __D: _serde::Deserializer<#delife>,
                {
                    #used
                    #body
                }
            }
        }
    } else {
        let fn_deserialize_in_place = deserialize_in_place_body(&cont, &params);

        quote! {
            #[automatically_derived]
<<<<<<< HEAD
            impl #de_impl_generics #serde::Deserialize<#delife> for #ident #ty_generics #where_clause {
                fn deserialize<__D>(__deserializer: __D) -> #serde::#private::Result<Self, __D::Error>
=======
            impl #de_impl_generics _serde::Deserialize<#delife> for #ident #ty_generics #where_clause {
                fn deserialize<__D>(__deserializer: __D) -> _serde::__private::Result<Self, __D::Error>
>>>>>>> b47f4dfa
                where
                    __D: _serde::Deserializer<#delife>,
                {
                    #body
                }

                #fn_deserialize_in_place
            }
        }
    };

    Ok(dummy::wrap_in_const(
        cont.attrs.custom_serde_path(),
        impl_block,
    ))
}

fn precondition(cx: &Ctxt, cont: &Container) {
    precondition_sized(cx, cont);
    precondition_no_de_lifetime(cx, cont);
}

fn precondition_sized(cx: &Ctxt, cont: &Container) {
    if let Data::Struct(_, fields) = &cont.data {
        if let Some(last) = fields.last() {
            if let syn::Type::Slice(_) = ungroup(last.ty) {
                cx.error_spanned_by(
                    cont.original,
                    "cannot deserialize a dynamically sized struct",
                );
            }
        }
    }
}

fn precondition_no_de_lifetime(cx: &Ctxt, cont: &Container) {
    if let BorrowedLifetimes::Borrowed(_) = borrowed_lifetimes(cont) {
        for param in cont.generics.lifetimes() {
            if param.lifetime.to_string() == "'de" {
                cx.error_spanned_by(
                    &param.lifetime,
                    "cannot deserialize when there is a lifetime parameter called 'de",
                );
                return;
            }
        }
    }
}

struct Parameters {
    /// Name of the type the `derive` is on.
    local: syn::Ident,

    /// Path to the type the impl is for. Either a single `Ident` for local
    /// types (does not include generic parameters) or `some::remote::Path` for
    /// remote types.
    this_type: syn::Path,

    /// Same as `this_type` but using `::<T>` for generic parameters for use in
    /// expression position.
    this_value: syn::Path,

    /// Generics including any explicit and inferred bounds for the impl.
    generics: syn::Generics,

    /// Lifetimes borrowed from the deserializer. These will become bounds on
    /// the `'de` lifetime of the deserializer.
    borrowed: BorrowedLifetimes,

    /// At least one field has a serde(getter) attribute, implying that the
    /// remote type has a private field.
    has_getter: bool,

    /// Type has a repr(packed) attribute.
    is_packed: bool,
}

impl Parameters {
    fn new(cont: &Container) -> Self {
        let local = cont.ident.clone();
        let this_type = this::this_type(cont);
        let this_value = this::this_value(cont);
        let borrowed = borrowed_lifetimes(cont);
        let generics = build_generics(cont, &borrowed);
        let has_getter = cont.data.has_getter();
        let is_packed = cont.attrs.is_packed();

        Parameters {
            local,
            this_type,
            this_value,
            generics,
            borrowed,
            has_getter,
            is_packed,
        }
    }

    /// Type name to use in error messages and `&'static str` arguments to
    /// various Deserializer methods.
    fn type_name(&self) -> String {
        self.this_type.segments.last().unwrap().ident.to_string()
    }
}

// All the generics in the input, plus a bound `T: Deserialize` for each generic
// field type that will be deserialized by us, plus a bound `T: Default` for
// each generic field type that will be set to a default value.
fn build_generics(cont: &Container, borrowed: &BorrowedLifetimes) -> syn::Generics {
    let generics = bound::without_defaults(cont.generics);

    let generics = bound::with_where_predicates_from_fields(cont, &generics, attr::Field::de_bound);

    let generics =
        bound::with_where_predicates_from_variants(cont, &generics, attr::Variant::de_bound);

    match cont.attrs.de_bound() {
        Some(predicates) => bound::with_where_predicates(&generics, predicates),
        None => {
            let generics = match *cont.attrs.default() {
                attr::Default::Default => bound::with_self_bound(
                    cont,
                    &generics,
                    &parse_quote!(_serde::#private::Default),
                ),
                attr::Default::None | attr::Default::Path(_) => generics,
            };

            let delife = borrowed.de_lifetime();
            let generics = bound::with_bound(
                cont,
                &generics,
                needs_deserialize_bound,
                &parse_quote!(_serde::Deserialize<#delife>),
            );

            bound::with_bound(
                cont,
                &generics,
                requires_default,
                &parse_quote!(_serde::#private::Default),
            )
        }
    }
}

// Fields with a `skip_deserializing` or `deserialize_with` attribute, or which
// belong to a variant with a `skip_deserializing` or `deserialize_with`
// attribute, are not deserialized by us so we do not generate a bound. Fields
// with a `bound` attribute specify their own bound so we do not generate one.
// All other fields may need a `T: Deserialize` bound where T is the type of the
// field.
fn needs_deserialize_bound(field: &attr::Field, variant: Option<&attr::Variant>) -> bool {
    !field.skip_deserializing()
        && field.deserialize_with().is_none()
        && field.de_bound().is_none()
        && variant.map_or(true, |variant| {
            !variant.skip_deserializing()
                && variant.deserialize_with().is_none()
                && variant.de_bound().is_none()
        })
}

// Fields with a `default` attribute (not `default=...`), and fields with a
// `skip_deserializing` attribute that do not also have `default=...`.
fn requires_default(field: &attr::Field, _variant: Option<&attr::Variant>) -> bool {
    if let attr::Default::Default = *field.default() {
        true
    } else {
        false
    }
}

enum BorrowedLifetimes {
    Borrowed(BTreeSet<syn::Lifetime>),
    Static,
}

impl BorrowedLifetimes {
    fn de_lifetime(&self) -> syn::Lifetime {
        match *self {
            BorrowedLifetimes::Borrowed(_) => syn::Lifetime::new("'de", Span::call_site()),
            BorrowedLifetimes::Static => syn::Lifetime::new("'static", Span::call_site()),
        }
    }

    fn de_lifetime_param(&self) -> Option<syn::LifetimeParam> {
        match self {
            BorrowedLifetimes::Borrowed(bounds) => Some(syn::LifetimeParam {
                attrs: Vec::new(),
                lifetime: syn::Lifetime::new("'de", Span::call_site()),
                colon_token: None,
                bounds: bounds.iter().cloned().collect(),
            }),
            BorrowedLifetimes::Static => None,
        }
    }
}

// The union of lifetimes borrowed by each field of the container.
//
// These turn into bounds on the `'de` lifetime of the Deserialize impl. If
// lifetimes `'a` and `'b` are borrowed but `'c` is not, the impl is:
//
//     impl<'de: 'a + 'b, 'a, 'b, 'c> Deserialize<'de> for S<'a, 'b, 'c>
//
// If any borrowed lifetime is `'static`, then `'de: 'static` would be redundant
// and we use plain `'static` instead of `'de`.
fn borrowed_lifetimes(cont: &Container) -> BorrowedLifetimes {
    let mut lifetimes = BTreeSet::new();
    for field in cont.data.all_fields() {
        if !field.attrs.skip_deserializing() {
            lifetimes.extend(field.attrs.borrowed_lifetimes().iter().cloned());
        }
    }
    if lifetimes.iter().any(|b| b.to_string() == "'static") {
        BorrowedLifetimes::Static
    } else {
        BorrowedLifetimes::Borrowed(lifetimes)
    }
}

fn deserialize_body(cont: &Container, params: &Parameters) -> Fragment {
    if cont.attrs.transparent() {
        deserialize_transparent(cont, params)
    } else if let Some(type_from) = cont.attrs.type_from() {
        deserialize_from(type_from)
    } else if let Some(type_try_from) = cont.attrs.type_try_from() {
        deserialize_try_from(type_try_from)
    } else if let attr::Identifier::No = cont.attrs.identifier() {
        match &cont.data {
            Data::Enum(variants) => deserialize_enum(params, variants, &cont.attrs),
            Data::Struct(Style::Struct, fields) => {
                deserialize_struct(params, fields, &cont.attrs, StructForm::Struct)
            }
            Data::Struct(Style::Tuple, fields) | Data::Struct(Style::Newtype, fields) => {
                deserialize_tuple(params, fields, &cont.attrs, TupleForm::Tuple)
            }
            Data::Struct(Style::Unit, _) => deserialize_unit_struct(params, &cont.attrs),
        }
    } else {
        match &cont.data {
            Data::Enum(variants) => deserialize_custom_identifier(params, variants, &cont.attrs),
            Data::Struct(_, _) => unreachable!("checked in serde_derive_internals"),
        }
    }
}

#[cfg(feature = "deserialize_in_place")]
fn deserialize_in_place_body(cont: &Container, params: &Parameters) -> Option<Stmts> {
    // Only remote derives have getters, and we do not generate
    // deserialize_in_place for remote derives.
    assert!(!params.has_getter);

    if cont.attrs.transparent()
        || cont.attrs.type_from().is_some()
        || cont.attrs.type_try_from().is_some()
        || cont.attrs.identifier().is_some()
        || cont
            .data
            .all_fields()
            .all(|f| f.attrs.deserialize_with().is_some())
    {
        return None;
    }

    let code = match &cont.data {
        Data::Struct(Style::Struct, fields) => {
            deserialize_struct_in_place(params, fields, &cont.attrs)?
        }
        Data::Struct(Style::Tuple, fields) | Data::Struct(Style::Newtype, fields) => {
            deserialize_tuple_in_place(params, fields, &cont.attrs)
        }
        Data::Enum(_) | Data::Struct(Style::Unit, _) => {
            return None;
        }
    };

    let delife = params.borrowed.de_lifetime();
    let stmts = Stmts(code);

    let fn_deserialize_in_place = quote_block! {
        fn deserialize_in_place<__D>(__deserializer: __D, __place: &mut Self) -> _serde::#private::Result<(), __D::Error>
        where
            __D: _serde::Deserializer<#delife>,
        {
            #stmts
        }
    };

    Some(Stmts(fn_deserialize_in_place))
}

#[cfg(not(feature = "deserialize_in_place"))]
fn deserialize_in_place_body(_cont: &Container, _params: &Parameters) -> Option<Stmts> {
    None
}

fn deserialize_transparent(cont: &Container, params: &Parameters) -> Fragment {
    let fields = match &cont.data {
        Data::Struct(_, fields) => fields,
        Data::Enum(_) => unreachable!(),
    };

    let this_value = &params.this_value;
    let transparent_field = fields.iter().find(|f| f.attrs.transparent()).unwrap();

    let path = match transparent_field.attrs.deserialize_with() {
        Some(path) => quote!(#path),
        None => {
            let span = transparent_field.original.span();
            quote_spanned!(span=> _serde::Deserialize::deserialize)
        }
    };

    let assign = fields.iter().map(|field| {
        let member = &field.member;
        if ptr::eq(field, transparent_field) {
            quote!(#member: __transparent)
        } else {
            let value = match field.attrs.default() {
                attr::Default::Default => quote!(_serde::#private::Default::default()),
                // If #path returns wrong type, error will be reported here (^^^^^).
                // We attach span of the path to the function so it will be reported
                // on the #[serde(default = "...")]
                //                          ^^^^^
                attr::Default::Path(path) => quote_spanned!(path.span()=> #path()),
                attr::Default::None => quote!(_serde::#private::PhantomData),
            };
            quote!(#member: #value)
        }
    });

    quote_block! {
        _serde::#private::Result::map(
            #path(__deserializer),
            |__transparent| #this_value { #(#assign),* })
    }
}

fn deserialize_from(type_from: &syn::Type) -> Fragment {
    quote_block! {
        _serde::#private::Result::map(
            <#type_from as _serde::Deserialize>::deserialize(__deserializer),
            _serde::#private::From::from)
    }
}

fn deserialize_try_from(type_try_from: &syn::Type) -> Fragment {
    quote_block! {
        _serde::#private::Result::and_then(
            <#type_try_from as _serde::Deserialize>::deserialize(__deserializer),
            |v| _serde::#private::TryFrom::try_from(v).map_err(_serde::de::Error::custom))
    }
}

fn deserialize_unit_struct(params: &Parameters, cattrs: &attr::Container) -> Fragment {
    let this_type = &params.this_type;
    let this_value = &params.this_value;
    let type_name = cattrs.name().deserialize_name();
    let (de_impl_generics, de_ty_generics, ty_generics, where_clause) =
        split_with_de_lifetime(params);
    let delife = params.borrowed.de_lifetime();

    let expecting = format!("unit struct {}", params.type_name());
    let expecting = cattrs.expecting().unwrap_or(&expecting);

    quote_block! {
        #[doc(hidden)]
        struct __Visitor #de_impl_generics #where_clause {
            marker: _serde::#private::PhantomData<#this_type #ty_generics>,
            lifetime: _serde::#private::PhantomData<&#delife ()>,
        }

        #[automatically_derived]
        impl #de_impl_generics _serde::de::Visitor<#delife> for __Visitor #de_ty_generics #where_clause {
            type Value = #this_type #ty_generics;

            fn expecting(&self, __formatter: &mut _serde::#private::Formatter) -> _serde::#private::fmt::Result {
                _serde::#private::Formatter::write_str(__formatter, #expecting)
            }

            #[inline]
            fn visit_unit<__E>(self) -> _serde::#private::Result<Self::Value, __E>
            where
                __E: _serde::de::Error,
            {
                _serde::#private::Ok(#this_value)
            }
        }

        _serde::Deserializer::deserialize_unit_struct(
            __deserializer,
            #type_name,
            __Visitor {
                marker: _serde::#private::PhantomData::<#this_type #ty_generics>,
                lifetime: _serde::#private::PhantomData,
            },
        )
    }
}

enum TupleForm<'a> {
    Tuple,
    /// Contains a variant name
    ExternallyTagged(&'a syn::Ident),
    /// Contains a variant name and an intermediate deserializer from which actual
    /// deserialization will be performed
    Untagged(&'a syn::Ident, TokenStream),
}

fn deserialize_tuple(
    params: &Parameters,
    fields: &[Field],
    cattrs: &attr::Container,
    form: TupleForm,
) -> Fragment {
    assert!(
        !has_flatten(fields),
        "tuples and tuple variants cannot have flatten fields"
    );

    let field_count = fields
        .iter()
        .filter(|field| !field.attrs.skip_deserializing())
        .count();

    let this_type = &params.this_type;
    let this_value = &params.this_value;
    let (de_impl_generics, de_ty_generics, ty_generics, where_clause) =
        split_with_de_lifetime(params);
    let delife = params.borrowed.de_lifetime();

    // If there are getters (implying private fields), construct the local type
    // and use an `Into` conversion to get the remote type. If there are no
    // getters then construct the target type directly.
    let construct = if params.has_getter {
        let local = &params.local;
        quote!(#local)
    } else {
        quote!(#this_value)
    };

    let type_path = match form {
        TupleForm::Tuple => construct,
        TupleForm::ExternallyTagged(variant_ident) | TupleForm::Untagged(variant_ident, _) => {
            quote!(#construct::#variant_ident)
        }
    };
    let expecting = match form {
        TupleForm::Tuple => format!("tuple struct {}", params.type_name()),
        TupleForm::ExternallyTagged(variant_ident) | TupleForm::Untagged(variant_ident, _) => {
            format!("tuple variant {}::{}", params.type_name(), variant_ident)
        }
    };
    let expecting = cattrs.expecting().unwrap_or(&expecting);

    let nfields = fields.len();

    let visit_newtype_struct = match form {
        TupleForm::Tuple if nfields == 1 => {
            Some(deserialize_newtype_struct(&type_path, params, &fields[0]))
        }
        _ => None,
    };

    let visit_seq = Stmts(deserialize_seq(
        &type_path, params, fields, false, cattrs, expecting,
    ));

    let visitor_expr = quote! {
        __Visitor {
            marker: _serde::#private::PhantomData::<#this_type #ty_generics>,
            lifetime: _serde::#private::PhantomData,
        }
    };
    let dispatch = match form {
        TupleForm::Tuple if nfields == 1 => {
            let type_name = cattrs.name().deserialize_name();
            quote! {
                _serde::Deserializer::deserialize_newtype_struct(__deserializer, #type_name, #visitor_expr)
            }
        }
        TupleForm::Tuple => {
            let type_name = cattrs.name().deserialize_name();
            quote! {
                _serde::Deserializer::deserialize_tuple_struct(__deserializer, #type_name, #field_count, #visitor_expr)
            }
        }
        TupleForm::ExternallyTagged(_) => quote! {
            _serde::de::VariantAccess::tuple_variant(__variant, #field_count, #visitor_expr)
        },
        TupleForm::Untagged(_, deserializer) => quote! {
            _serde::Deserializer::deserialize_tuple(#deserializer, #field_count, #visitor_expr)
        },
    };

    let visitor_var = if field_count == 0 {
        quote!(_)
    } else {
        quote!(mut __seq)
    };

    quote_block! {
        #[doc(hidden)]
        struct __Visitor #de_impl_generics #where_clause {
            marker: _serde::#private::PhantomData<#this_type #ty_generics>,
            lifetime: _serde::#private::PhantomData<&#delife ()>,
        }

        #[automatically_derived]
        impl #de_impl_generics _serde::de::Visitor<#delife> for __Visitor #de_ty_generics #where_clause {
            type Value = #this_type #ty_generics;

            fn expecting(&self, __formatter: &mut _serde::#private::Formatter) -> _serde::#private::fmt::Result {
                _serde::#private::Formatter::write_str(__formatter, #expecting)
            }

            #visit_newtype_struct

            #[inline]
            fn visit_seq<__A>(self, #visitor_var: __A) -> _serde::#private::Result<Self::Value, __A::Error>
            where
                __A: _serde::de::SeqAccess<#delife>,
            {
                #visit_seq
            }
        }

        #dispatch
    }
}

#[cfg(feature = "deserialize_in_place")]
fn deserialize_tuple_in_place(
    params: &Parameters,
    fields: &[Field],
    cattrs: &attr::Container,
) -> Fragment {
    assert!(
        !has_flatten(fields),
        "tuples and tuple variants cannot have flatten fields"
    );

    let field_count = fields
        .iter()
        .filter(|field| !field.attrs.skip_deserializing())
        .count();

    let this_type = &params.this_type;
    let (de_impl_generics, de_ty_generics, ty_generics, where_clause) =
        split_with_de_lifetime(params);
    let delife = params.borrowed.de_lifetime();

    let expecting = format!("tuple struct {}", params.type_name());
    let expecting = cattrs.expecting().unwrap_or(&expecting);

    let nfields = fields.len();

    let visit_newtype_struct = if nfields == 1 {
        // We do not generate deserialize_in_place if every field has a
        // deserialize_with.
        assert!(fields[0].attrs.deserialize_with().is_none());

        Some(quote! {
            #[inline]
            fn visit_newtype_struct<__E>(self, __e: __E) -> _serde::#private::Result<Self::Value, __E::Error>
            where
                __E: _serde::Deserializer<#delife>,
            {
                _serde::Deserialize::deserialize_in_place(__e, &mut self.place.0)
            }
        })
    } else {
        None
    };

    let visit_seq = Stmts(deserialize_seq_in_place(params, fields, cattrs, expecting));

    let visitor_expr = quote! {
        __Visitor {
            place: __place,
            lifetime: _serde::#private::PhantomData,
        }
    };

    let type_name = cattrs.name().deserialize_name();
    let dispatch = if nfields == 1 {
        quote!(_serde::Deserializer::deserialize_newtype_struct(__deserializer, #type_name, #visitor_expr))
    } else {
        quote!(_serde::Deserializer::deserialize_tuple_struct(__deserializer, #type_name, #field_count, #visitor_expr))
    };

    let visitor_var = if field_count == 0 {
        quote!(_)
    } else {
        quote!(mut __seq)
    };

    let in_place_impl_generics = de_impl_generics.in_place();
    let in_place_ty_generics = de_ty_generics.in_place();
    let place_life = place_lifetime();

    quote_block! {
        #[doc(hidden)]
        struct __Visitor #in_place_impl_generics #where_clause {
            place: &#place_life mut #this_type #ty_generics,
            lifetime: _serde::#private::PhantomData<&#delife ()>,
        }

        #[automatically_derived]
        impl #in_place_impl_generics _serde::de::Visitor<#delife> for __Visitor #in_place_ty_generics #where_clause {
            type Value = ();

            fn expecting(&self, __formatter: &mut _serde::#private::Formatter) -> _serde::#private::fmt::Result {
                _serde::#private::Formatter::write_str(__formatter, #expecting)
            }

            #visit_newtype_struct

            #[inline]
            fn visit_seq<__A>(self, #visitor_var: __A) -> _serde::#private::Result<Self::Value, __A::Error>
            where
                __A: _serde::de::SeqAccess<#delife>,
            {
                #visit_seq
            }
        }

        #dispatch
    }
}

fn deserialize_seq(
    type_path: &TokenStream,
    params: &Parameters,
    fields: &[Field],
    is_struct: bool,
    cattrs: &attr::Container,
    expecting: &str,
) -> Fragment {
    let vars = (0..fields.len()).map(field_i as fn(_) -> _);

    let deserialized_count = fields
        .iter()
        .filter(|field| !field.attrs.skip_deserializing())
        .count();
    let expecting = if deserialized_count == 1 {
        format!("{} with 1 element", expecting)
    } else {
        format!("{} with {} elements", expecting, deserialized_count)
    };
    let expecting = cattrs.expecting().unwrap_or(&expecting);

    let mut index_in_seq = 0_usize;
    let let_values = vars.clone().zip(fields).map(|(var, field)| {
        if field.attrs.skip_deserializing() {
            let default = Expr(expr_is_missing(field, cattrs));
            quote! {
                let #var = #default;
            }
        } else {
            let visit = match field.attrs.deserialize_with() {
                None => {
                    let field_ty = field.ty;
                    let span = field.original.span();
                    let func =
                        quote_spanned!(span=> _serde::de::SeqAccess::next_element::<#field_ty>);
                    quote!(#func(&mut __seq)?)
                }
                Some(path) => {
                    let (wrapper, wrapper_ty) = wrap_deserialize_field_with(params, field.ty, path);
                    quote!({
                        #wrapper
                        _serde::#private::Option::map(
                            _serde::de::SeqAccess::next_element::<#wrapper_ty>(&mut __seq)?,
                            |__wrap| __wrap.value)
                    })
                }
            };
            let value_if_none = expr_is_missing_seq(None, index_in_seq, field, cattrs, expecting);
            let assign = quote! {
                let #var = match #visit {
                    _serde::#private::Some(__value) => __value,
                    _serde::#private::None => #value_if_none,
                };
            };
            index_in_seq += 1;
            assign
        }
    });

    let mut result = if is_struct {
        let names = fields.iter().map(|f| &f.member);
        quote! {
            #type_path { #( #names: #vars ),* }
        }
    } else {
        quote! {
            #type_path ( #(#vars),* )
        }
    };

    if params.has_getter {
        let this_type = &params.this_type;
        let (_, ty_generics, _) = params.generics.split_for_impl();
        result = quote! {
            _serde::#private::Into::<#this_type #ty_generics>::into(#result)
        };
    }

    let let_default = match cattrs.default() {
        attr::Default::Default => Some(quote!(
            let __default: Self::Value = _serde::#private::Default::default();
        )),
        // If #path returns wrong type, error will be reported here (^^^^^).
        // We attach span of the path to the function so it will be reported
        // on the #[serde(default = "...")]
        //                          ^^^^^
        attr::Default::Path(path) => Some(quote_spanned!(path.span()=>
            let __default: Self::Value = #path();
        )),
        attr::Default::None => {
            // We don't need the default value, to prevent an unused variable warning
            // we'll leave the line empty.
            None
        }
    };

    quote_block! {
        #let_default
        #(#let_values)*
        _serde::#private::Ok(#result)
    }
}

#[cfg(feature = "deserialize_in_place")]
fn deserialize_seq_in_place(
    params: &Parameters,
    fields: &[Field],
    cattrs: &attr::Container,
    expecting: &str,
) -> Fragment {
    let deserialized_count = fields
        .iter()
        .filter(|field| !field.attrs.skip_deserializing())
        .count();
    let expecting = if deserialized_count == 1 {
        format!("{} with 1 element", expecting)
    } else {
        format!("{} with {} elements", expecting, deserialized_count)
    };
    let expecting = cattrs.expecting().unwrap_or(&expecting);

    let mut index_in_seq = 0usize;
    let write_values = fields.iter().map(|field| {
        let member = &field.member;

        if field.attrs.skip_deserializing() {
            let default = Expr(expr_is_missing(field, cattrs));
            quote! {
                self.place.#member = #default;
            }
        } else {
            let value_if_none = expr_is_missing_seq(Some(quote!(self.place.#member = )), index_in_seq, field, cattrs, expecting);
            let write = match field.attrs.deserialize_with() {
                None => {
                    quote! {
                        if let _serde::#private::None = _serde::de::SeqAccess::next_element_seed(&mut __seq,
                            _serde::#private::de::InPlaceSeed(&mut self.place.#member))?
                        {
                            #value_if_none;
                        }
                    }
                }
                Some(path) => {
                    let (wrapper, wrapper_ty) = wrap_deserialize_field_with(params, field.ty, path);
                    quote!({
                        #wrapper
                        match _serde::de::SeqAccess::next_element::<#wrapper_ty>(&mut __seq)? {
                            _serde::#private::Some(__wrap) => {
                                self.place.#member = __wrap.value;
                            }
                            _serde::#private::None => {
                                #value_if_none;
                            }
                        }
                    })
                }
            };
            index_in_seq += 1;
            write
        }
    });

    let this_type = &params.this_type;
    let (_, ty_generics, _) = params.generics.split_for_impl();
    let let_default = match cattrs.default() {
        attr::Default::Default => Some(quote!(
            let __default: #this_type #ty_generics = _serde::#private::Default::default();
        )),
        // If #path returns wrong type, error will be reported here (^^^^^).
        // We attach span of the path to the function so it will be reported
        // on the #[serde(default = "...")]
        //                          ^^^^^
        attr::Default::Path(path) => Some(quote_spanned!(path.span()=>
            let __default: #this_type #ty_generics = #path();
        )),
        attr::Default::None => {
            // We don't need the default value, to prevent an unused variable warning
            // we'll leave the line empty.
            None
        }
    };

    quote_block! {
        #let_default
        #(#write_values)*
        _serde::#private::Ok(())
    }
}

fn deserialize_newtype_struct(
    type_path: &TokenStream,
    params: &Parameters,
    field: &Field,
) -> TokenStream {
    let delife = params.borrowed.de_lifetime();
    let field_ty = field.ty;
    let deserializer_var = quote!(__e);

    let value = match field.attrs.deserialize_with() {
        None => {
            let span = field.original.span();
            let func = quote_spanned!(span=> <#field_ty as _serde::Deserialize>::deserialize);
            quote! {
                #func(#deserializer_var)?
            }
        }
        Some(path) => {
            // If #path returns wrong type, error will be reported here (^^^^^).
            // We attach span of the path to the function so it will be reported
            // on the #[serde(with = "...")]
            //                       ^^^^^
            quote_spanned! {path.span()=>
                #path(#deserializer_var)?
            }
        }
    };

    let mut result = quote!(#type_path(__field0));
    if params.has_getter {
        let this_type = &params.this_type;
        let (_, ty_generics, _) = params.generics.split_for_impl();
        result = quote! {
            _serde::#private::Into::<#this_type #ty_generics>::into(#result)
        };
    }

    quote! {
        #[inline]
        fn visit_newtype_struct<__E>(self, #deserializer_var: __E) -> _serde::#private::Result<Self::Value, __E::Error>
        where
            __E: _serde::Deserializer<#delife>,
        {
            let __field0: #field_ty = #value;
            _serde::#private::Ok(#result)
        }
    }
}

enum StructForm<'a> {
    Struct,
    /// Contains a variant name
    ExternallyTagged(&'a syn::Ident),
    /// Contains a variant name and an intermediate deserializer from which actual
    /// deserialization will be performed
    InternallyTagged(&'a syn::Ident, TokenStream),
    /// Contains a variant name and an intermediate deserializer from which actual
    /// deserialization will be performed
    Untagged(&'a syn::Ident, TokenStream),
}

fn deserialize_struct(
    params: &Parameters,
    fields: &[Field],
    cattrs: &attr::Container,
    form: StructForm,
) -> Fragment {
    let this_type = &params.this_type;
    let this_value = &params.this_value;
    let (de_impl_generics, de_ty_generics, ty_generics, where_clause) =
        split_with_de_lifetime(params);
    let delife = params.borrowed.de_lifetime();

    // If there are getters (implying private fields), construct the local type
    // and use an `Into` conversion to get the remote type. If there are no
    // getters then construct the target type directly.
    let construct = if params.has_getter {
        let local = &params.local;
        quote!(#local)
    } else {
        quote!(#this_value)
    };

    let type_path = match form {
        StructForm::Struct => construct,
        StructForm::ExternallyTagged(variant_ident)
        | StructForm::InternallyTagged(variant_ident, _)
        | StructForm::Untagged(variant_ident, _) => quote!(#construct::#variant_ident),
    };
    let expecting = match form {
        StructForm::Struct => format!("struct {}", params.type_name()),
        StructForm::ExternallyTagged(variant_ident)
        | StructForm::InternallyTagged(variant_ident, _)
        | StructForm::Untagged(variant_ident, _) => {
            format!("struct variant {}::{}", params.type_name(), variant_ident)
        }
    };
    let expecting = cattrs.expecting().unwrap_or(&expecting);

    let deserialized_fields: Vec<_> = fields
        .iter()
        .enumerate()
        // Skip fields that shouldn't be deserialized or that were flattened,
        // so they don't appear in the storage in their literal form
        .filter(|&(_, field)| !field.attrs.skip_deserializing() && !field.attrs.flatten())
        .map(|(i, field)| FieldWithAliases {
            ident: field_i(i),
            aliases: field.attrs.aliases(),
        })
        .collect();

    let has_flatten = has_flatten(fields);
    let field_visitor = deserialize_field_identifier(&deserialized_fields, cattrs, has_flatten);

    // untagged struct variants do not get a visit_seq method. The same applies to
    // structs that only have a map representation.
    let visit_seq = match form {
        StructForm::Untagged(..) => None,
        _ if has_flatten => None,
        _ => {
            let mut_seq = if deserialized_fields.is_empty() {
                quote!(_)
            } else {
                quote!(mut __seq)
            };

            let visit_seq = Stmts(deserialize_seq(
                &type_path, params, fields, true, cattrs, expecting,
            ));

            Some(quote! {
                #[inline]
                fn visit_seq<__A>(self, #mut_seq: __A) -> _serde::#private::Result<Self::Value, __A::Error>
                where
                    __A: _serde::de::SeqAccess<#delife>,
                {
                    #visit_seq
                }
            })
        }
    };
    let visit_map = Stmts(deserialize_map(
        &type_path,
        params,
        fields,
        cattrs,
        has_flatten,
    ));

    let visitor_seed = match form {
        StructForm::ExternallyTagged(..) if has_flatten => Some(quote! {
            #[automatically_derived]
            impl #de_impl_generics _serde::de::DeserializeSeed<#delife> for __Visitor #de_ty_generics #where_clause {
                type Value = #this_type #ty_generics;

                fn deserialize<__D>(self, __deserializer: __D) -> _serde::#private::Result<Self::Value, __D::Error>
                where
                    __D: _serde::Deserializer<#delife>,
                {
                    _serde::Deserializer::deserialize_map(__deserializer, self)
                }
            }
        }),
        _ => None,
    };

    let fields_stmt = if has_flatten {
        None
    } else {
        let field_names = deserialized_fields.iter().flat_map(|field| field.aliases);

        Some(quote! {
            #[doc(hidden)]
            const FIELDS: &'static [&'static str] = &[ #(#field_names),* ];
        })
    };

    let visitor_expr = quote! {
        __Visitor {
            marker: _serde::#private::PhantomData::<#this_type #ty_generics>,
            lifetime: _serde::#private::PhantomData,
        }
    };
    let dispatch = match form {
        StructForm::Struct if has_flatten => quote! {
            _serde::Deserializer::deserialize_map(__deserializer, #visitor_expr)
        },
        StructForm::Struct => {
            let type_name = cattrs.name().deserialize_name();
            quote! {
                _serde::Deserializer::deserialize_struct(__deserializer, #type_name, FIELDS, #visitor_expr)
            }
        }
        StructForm::ExternallyTagged(_) if has_flatten => quote! {
            _serde::de::VariantAccess::newtype_variant_seed(__variant, #visitor_expr)
        },
        StructForm::ExternallyTagged(_) => quote! {
            _serde::de::VariantAccess::struct_variant(__variant, FIELDS, #visitor_expr)
        },
        StructForm::InternallyTagged(_, deserializer) => quote! {
            _serde::Deserializer::deserialize_any(#deserializer, #visitor_expr)
        },
        StructForm::Untagged(_, deserializer) => quote! {
            _serde::Deserializer::deserialize_any(#deserializer, #visitor_expr)
        },
    };

    quote_block! {
        #field_visitor

        #[doc(hidden)]
        struct __Visitor #de_impl_generics #where_clause {
            marker: _serde::#private::PhantomData<#this_type #ty_generics>,
            lifetime: _serde::#private::PhantomData<&#delife ()>,
        }

        #[automatically_derived]
        impl #de_impl_generics _serde::de::Visitor<#delife> for __Visitor #de_ty_generics #where_clause {
            type Value = #this_type #ty_generics;

            fn expecting(&self, __formatter: &mut _serde::#private::Formatter) -> _serde::#private::fmt::Result {
                _serde::#private::Formatter::write_str(__formatter, #expecting)
            }

            #visit_seq

            #[inline]
            fn visit_map<__A>(self, mut __map: __A) -> _serde::#private::Result<Self::Value, __A::Error>
            where
                __A: _serde::de::MapAccess<#delife>,
            {
                #visit_map
            }
        }

        #visitor_seed

        #fields_stmt

        #dispatch
    }
}

#[cfg(feature = "deserialize_in_place")]
fn deserialize_struct_in_place(
    params: &Parameters,
    fields: &[Field],
    cattrs: &attr::Container,
) -> Option<Fragment> {
    // for now we do not support in_place deserialization for structs that
    // are represented as map.
    if has_flatten(fields) {
        return None;
    }

    let this_type = &params.this_type;
    let (de_impl_generics, de_ty_generics, ty_generics, where_clause) =
        split_with_de_lifetime(params);
    let delife = params.borrowed.de_lifetime();

    let expecting = format!("struct {}", params.type_name());
    let expecting = cattrs.expecting().unwrap_or(&expecting);

    let deserialized_fields: Vec<_> = fields
        .iter()
        .enumerate()
        .filter(|&(_, field)| !field.attrs.skip_deserializing())
        .map(|(i, field)| FieldWithAliases {
            ident: field_i(i),
            aliases: field.attrs.aliases(),
        })
        .collect();

    let field_visitor = deserialize_field_identifier(&deserialized_fields, cattrs, false);

    let mut_seq = if deserialized_fields.is_empty() {
        quote!(_)
    } else {
        quote!(mut __seq)
    };
    let visit_seq = Stmts(deserialize_seq_in_place(params, fields, cattrs, expecting));
    let visit_map = Stmts(deserialize_map_in_place(params, fields, cattrs));
    let field_names = deserialized_fields.iter().flat_map(|field| field.aliases);
    let type_name = cattrs.name().deserialize_name();

    let in_place_impl_generics = de_impl_generics.in_place();
    let in_place_ty_generics = de_ty_generics.in_place();
    let place_life = place_lifetime();

    Some(quote_block! {
        #field_visitor

        #[doc(hidden)]
        struct __Visitor #in_place_impl_generics #where_clause {
            place: &#place_life mut #this_type #ty_generics,
            lifetime: _serde::#private::PhantomData<&#delife ()>,
        }

        #[automatically_derived]
        impl #in_place_impl_generics _serde::de::Visitor<#delife> for __Visitor #in_place_ty_generics #where_clause {
            type Value = ();

            fn expecting(&self, __formatter: &mut _serde::#private::Formatter) -> _serde::#private::fmt::Result {
                _serde::#private::Formatter::write_str(__formatter, #expecting)
            }

            #[inline]
            fn visit_seq<__A>(self, #mut_seq: __A) -> _serde::#private::Result<Self::Value, __A::Error>
            where
                __A: _serde::de::SeqAccess<#delife>,
            {
                #visit_seq
            }

            #[inline]
            fn visit_map<__A>(self, mut __map: __A) -> _serde::#private::Result<Self::Value, __A::Error>
            where
                __A: _serde::de::MapAccess<#delife>,
            {
                #visit_map
            }
        }

        #[doc(hidden)]
        const FIELDS: &'static [&'static str] = &[ #(#field_names),* ];

        _serde::Deserializer::deserialize_struct(__deserializer, #type_name, FIELDS, __Visitor {
            place: __place,
            lifetime: _serde::#private::PhantomData,
        })
    })
}

fn deserialize_enum(
    params: &Parameters,
    variants: &[Variant],
    cattrs: &attr::Container,
) -> Fragment {
    // The variants have already been checked (in ast.rs) that all untagged variants appear at the end
    match variants.iter().position(|var| var.attrs.untagged()) {
        Some(variant_idx) => {
            let (tagged, untagged) = variants.split_at(variant_idx);
            let tagged_frag = Expr(deserialize_homogeneous_enum(params, tagged, cattrs));
            deserialize_untagged_enum_after(params, untagged, cattrs, Some(tagged_frag))
        }
        None => deserialize_homogeneous_enum(params, variants, cattrs),
    }
}

fn deserialize_homogeneous_enum(
    params: &Parameters,
    variants: &[Variant],
    cattrs: &attr::Container,
) -> Fragment {
    match cattrs.tag() {
        attr::TagType::External => deserialize_externally_tagged_enum(params, variants, cattrs),
        attr::TagType::Internal { tag } => {
            deserialize_internally_tagged_enum(params, variants, cattrs, tag)
        }
        attr::TagType::Adjacent { tag, content } => {
            deserialize_adjacently_tagged_enum(params, variants, cattrs, tag, content)
        }
        attr::TagType::None => deserialize_untagged_enum(params, variants, cattrs),
    }
}

fn prepare_enum_variant_enum(variants: &[Variant]) -> (TokenStream, Stmts) {
    let deserialized_variants = variants
        .iter()
        .enumerate()
        .filter(|&(_i, variant)| !variant.attrs.skip_deserializing());

    let fallthrough = deserialized_variants
        .clone()
        .find(|(_i, variant)| variant.attrs.other())
        .map(|(i, _variant)| {
            let ignore_variant = field_i(i);
            quote!(_serde::#private::Ok(__Field::#ignore_variant))
        });

    let variants_stmt = {
        let variant_names = deserialized_variants
            .clone()
            .flat_map(|(_i, variant)| variant.attrs.aliases());
        quote! {
            #[doc(hidden)]
            const VARIANTS: &'static [&'static str] = &[ #(#variant_names),* ];
        }
    };

    let deserialized_variants: Vec<_> = deserialized_variants
        .map(|(i, variant)| FieldWithAliases {
            ident: field_i(i),
            aliases: variant.attrs.aliases(),
        })
        .collect();

    let variant_visitor = Stmts(deserialize_generated_identifier(
        &deserialized_variants,
        false, // variant identifiers do not depend on the presence of flatten fields
        true,
        None,
        fallthrough,
    ));

    (variants_stmt, variant_visitor)
}

fn deserialize_externally_tagged_enum(
    params: &Parameters,
    variants: &[Variant],
    cattrs: &attr::Container,
) -> Fragment {
    let this_type = &params.this_type;
    let (de_impl_generics, de_ty_generics, ty_generics, where_clause) =
        split_with_de_lifetime(params);
    let delife = params.borrowed.de_lifetime();

    let type_name = cattrs.name().deserialize_name();
    let expecting = format!("enum {}", params.type_name());
    let expecting = cattrs.expecting().unwrap_or(&expecting);

    let (variants_stmt, variant_visitor) = prepare_enum_variant_enum(variants);

    // Match arms to extract a variant from a string
    let variant_arms = variants
        .iter()
        .enumerate()
        .filter(|&(_, variant)| !variant.attrs.skip_deserializing())
        .map(|(i, variant)| {
            let variant_name = field_i(i);

            let block = Match(deserialize_externally_tagged_variant(
                params, variant, cattrs,
            ));

            quote! {
                (__Field::#variant_name, __variant) => #block
            }
        });

    let all_skipped = variants
        .iter()
        .all(|variant| variant.attrs.skip_deserializing());
    let match_variant = if all_skipped {
        // This is an empty enum like `enum Impossible {}` or an enum in which
        // all variants have `#[serde(skip_deserializing)]`.
        quote! {
            // FIXME: Once feature(exhaustive_patterns) is stable:
            // let _serde::#private::Err(__err) = _serde::de::EnumAccess::variant::<__Field>(__data);
            // _serde::#private::Err(__err)
            _serde::#private::Result::map(
                _serde::de::EnumAccess::variant::<__Field>(__data),
                |(__impossible, _)| match __impossible {})
        }
    } else {
        quote! {
            match _serde::de::EnumAccess::variant(__data)? {
                #(#variant_arms)*
            }
        }
    };

    quote_block! {
        #variant_visitor

        #[doc(hidden)]
        struct __Visitor #de_impl_generics #where_clause {
            marker: _serde::#private::PhantomData<#this_type #ty_generics>,
            lifetime: _serde::#private::PhantomData<&#delife ()>,
        }

        #[automatically_derived]
        impl #de_impl_generics _serde::de::Visitor<#delife> for __Visitor #de_ty_generics #where_clause {
            type Value = #this_type #ty_generics;

            fn expecting(&self, __formatter: &mut _serde::#private::Formatter) -> _serde::#private::fmt::Result {
                _serde::#private::Formatter::write_str(__formatter, #expecting)
            }

            fn visit_enum<__A>(self, __data: __A) -> _serde::#private::Result<Self::Value, __A::Error>
            where
                __A: _serde::de::EnumAccess<#delife>,
            {
                #match_variant
            }
        }

        #variants_stmt

        _serde::Deserializer::deserialize_enum(
            __deserializer,
            #type_name,
            VARIANTS,
            __Visitor {
                marker: _serde::#private::PhantomData::<#this_type #ty_generics>,
                lifetime: _serde::#private::PhantomData,
            },
        )
    }
}

fn deserialize_internally_tagged_enum(
    params: &Parameters,
    variants: &[Variant],
    cattrs: &attr::Container,
    tag: &str,
) -> Fragment {
    let (variants_stmt, variant_visitor) = prepare_enum_variant_enum(variants);

    // Match arms to extract a variant from a string
    let variant_arms = variants
        .iter()
        .enumerate()
        .filter(|&(_, variant)| !variant.attrs.skip_deserializing())
        .map(|(i, variant)| {
            let variant_name = field_i(i);

            let block = Match(deserialize_internally_tagged_variant(
                params,
                variant,
                cattrs,
                quote!(__deserializer),
            ));

            quote! {
                __Field::#variant_name => #block
            }
        });

    let expecting = format!("internally tagged enum {}", params.type_name());
    let expecting = cattrs.expecting().unwrap_or(&expecting);

    quote_block! {
        #variant_visitor

        #variants_stmt

        let (__tag, __content) = _serde::Deserializer::deserialize_any(
            __deserializer,
            _serde::#private::de::TaggedContentVisitor::<__Field>::new(#tag, #expecting))?;
        let __deserializer = _serde::#private::de::ContentDeserializer::<__D::Error>::new(__content);

        match __tag {
            #(#variant_arms)*
        }
    }
}

fn deserialize_adjacently_tagged_enum(
    params: &Parameters,
    variants: &[Variant],
    cattrs: &attr::Container,
    tag: &str,
    content: &str,
) -> Fragment {
    let this_type = &params.this_type;
    let this_value = &params.this_value;
    let (de_impl_generics, de_ty_generics, ty_generics, where_clause) =
        split_with_de_lifetime(params);
    let delife = params.borrowed.de_lifetime();

    let (variants_stmt, variant_visitor) = prepare_enum_variant_enum(variants);

    let variant_arms: &Vec<_> = &variants
        .iter()
        .enumerate()
        .filter(|&(_, variant)| !variant.attrs.skip_deserializing())
        .map(|(i, variant)| {
            let variant_index = field_i(i);

            let block = Match(deserialize_untagged_variant(
                params,
                variant,
                cattrs,
                quote!(__deserializer),
            ));

            quote! {
                __Field::#variant_index => #block
            }
        })
        .collect();

    let rust_name = params.type_name();
    let expecting = format!("adjacently tagged enum {}", rust_name);
    let expecting = cattrs.expecting().unwrap_or(&expecting);
    let type_name = cattrs.name().deserialize_name();
    let deny_unknown_fields = cattrs.deny_unknown_fields();

    // If unknown fields are allowed, we pick the visitor that can step over
    // those. Otherwise we pick the visitor that fails on unknown keys.
    let field_visitor_ty = if deny_unknown_fields {
        quote! { _serde::#private::de::TagOrContentFieldVisitor }
    } else {
        quote! { _serde::#private::de::TagContentOtherFieldVisitor }
    };

    let tag_or_content = quote! {
        #field_visitor_ty {
            tag: #tag,
            content: #content,
        }
    };

    let variant_seed = quote! {
        _serde::#private::de::AdjacentlyTaggedEnumVariantSeed::<__Field> {
            enum_name: #rust_name,
            variants: VARIANTS,
            fields_enum: _serde::#private::PhantomData
        }
    };

    let mut missing_content = quote! {
        _serde::#private::Err(<__A::Error as _serde::de::Error>::missing_field(#content))
    };
    let mut missing_content_fallthrough = quote!();
    let missing_content_arms = variants
        .iter()
        .enumerate()
        .filter(|&(_, variant)| !variant.attrs.skip_deserializing())
        .filter_map(|(i, variant)| {
            let variant_index = field_i(i);
            let variant_ident = &variant.ident;

            let arm = match variant.style {
                Style::Unit => quote! {
                    _serde::#private::Ok(#this_value::#variant_ident)
                },
                Style::Newtype if variant.attrs.deserialize_with().is_none() => {
                    let span = variant.original.span();
                    let func = quote_spanned!(span=> _serde::#private::de::missing_field);
                    quote! {
                        #func(#content).map(#this_value::#variant_ident)
                    }
                }
                _ => {
                    missing_content_fallthrough = quote!(_ => #missing_content);
                    return None;
                }
            };
            Some(quote! {
                __Field::#variant_index => #arm,
            })
        })
        .collect::<Vec<_>>();
    if !missing_content_arms.is_empty() {
        missing_content = quote! {
            match __field {
                #(#missing_content_arms)*
                #missing_content_fallthrough
            }
        };
    }

    // Advance the map by one key, returning early in case of error.
    let next_key = quote! {
        _serde::de::MapAccess::next_key_seed(&mut __map, #tag_or_content)?
    };

    let variant_from_map = quote! {
        _serde::de::MapAccess::next_value_seed(&mut __map, #variant_seed)?
    };

    // When allowing unknown fields, we want to transparently step through keys
    // we don't care about until we find `tag`, `content`, or run out of keys.
    let next_relevant_key = if deny_unknown_fields {
        next_key
    } else {
        quote!({
            let mut __rk : _serde::#private::Option<_serde::#private::de::TagOrContentField> = _serde::#private::None;
            while let _serde::#private::Some(__k) = #next_key {
                match __k {
                    _serde::#private::de::TagContentOtherField::Other => {
                        let _ = _serde::de::MapAccess::next_value::<_serde::de::IgnoredAny>(&mut __map)?;
                        continue;
                    },
                    _serde::#private::de::TagContentOtherField::Tag => {
                        __rk = _serde::#private::Some(_serde::#private::de::TagOrContentField::Tag);
                        break;
                    }
                    _serde::#private::de::TagContentOtherField::Content => {
                        __rk = _serde::#private::Some(_serde::#private::de::TagOrContentField::Content);
                        break;
                    }
                }
            }

            __rk
        })
    };

    // Step through remaining keys, looking for duplicates of previously-seen
    // keys. When unknown fields are denied, any key that isn't a duplicate will
    // at this point immediately produce an error.
    let visit_remaining_keys = quote! {
        match #next_relevant_key {
            _serde::#private::Some(_serde::#private::de::TagOrContentField::Tag) => {
                _serde::#private::Err(<__A::Error as _serde::de::Error>::duplicate_field(#tag))
            }
            _serde::#private::Some(_serde::#private::de::TagOrContentField::Content) => {
                _serde::#private::Err(<__A::Error as _serde::de::Error>::duplicate_field(#content))
            }
            _serde::#private::None => _serde::#private::Ok(__ret),
        }
    };

    let finish_content_then_tag = if variant_arms.is_empty() {
        quote! {
            match #variant_from_map {}
        }
    } else {
        quote! {
            let __ret = match #variant_from_map {
                // Deserialize the buffered content now that we know the variant.
                #(#variant_arms)*
            }?;
            // Visit remaining keys, looking for duplicates.
            #visit_remaining_keys
        }
    };

    quote_block! {
        #variant_visitor

        #variants_stmt

        #[doc(hidden)]
        struct __Seed #de_impl_generics #where_clause {
            field: __Field,
            marker: _serde::#private::PhantomData<#this_type #ty_generics>,
            lifetime: _serde::#private::PhantomData<&#delife ()>,
        }

        #[automatically_derived]
        impl #de_impl_generics _serde::de::DeserializeSeed<#delife> for __Seed #de_ty_generics #where_clause {
            type Value = #this_type #ty_generics;

            fn deserialize<__D>(self, __deserializer: __D) -> _serde::#private::Result<Self::Value, __D::Error>
            where
                __D: _serde::Deserializer<#delife>,
            {
                match self.field {
                    #(#variant_arms)*
                }
            }
        }

        #[doc(hidden)]
        struct __Visitor #de_impl_generics #where_clause {
            marker: _serde::#private::PhantomData<#this_type #ty_generics>,
            lifetime: _serde::#private::PhantomData<&#delife ()>,
        }

        #[automatically_derived]
        impl #de_impl_generics _serde::de::Visitor<#delife> for __Visitor #de_ty_generics #where_clause {
            type Value = #this_type #ty_generics;

            fn expecting(&self, __formatter: &mut _serde::#private::Formatter) -> _serde::#private::fmt::Result {
                _serde::#private::Formatter::write_str(__formatter, #expecting)
            }

            fn visit_map<__A>(self, mut __map: __A) -> _serde::#private::Result<Self::Value, __A::Error>
            where
                __A: _serde::de::MapAccess<#delife>,
            {
                // Visit the first relevant key.
                match #next_relevant_key {
                    // First key is the tag.
                    _serde::#private::Some(_serde::#private::de::TagOrContentField::Tag) => {
                        // Parse the tag.
                        let __field = #variant_from_map;
                        // Visit the second key.
                        match #next_relevant_key {
                            // Second key is a duplicate of the tag.
                            _serde::#private::Some(_serde::#private::de::TagOrContentField::Tag) => {
                                _serde::#private::Err(<__A::Error as _serde::de::Error>::duplicate_field(#tag))
                            }
                            // Second key is the content.
                            _serde::#private::Some(_serde::#private::de::TagOrContentField::Content) => {
                                let __ret = _serde::de::MapAccess::next_value_seed(&mut __map,
                                    __Seed {
                                        field: __field,
                                        marker: _serde::#private::PhantomData,
                                        lifetime: _serde::#private::PhantomData,
                                    })?;
                                // Visit remaining keys, looking for duplicates.
                                #visit_remaining_keys
                            }
                            // There is no second key; might be okay if the we have a unit variant.
                            _serde::#private::None => #missing_content
                        }
                    }
                    // First key is the content.
                    _serde::#private::Some(_serde::#private::de::TagOrContentField::Content) => {
                        // Buffer up the content.
                        let __content = _serde::de::MapAccess::next_value_seed(&mut __map, _serde::#private::de::ContentVisitor::new())?;
                        // Visit the second key.
                        match #next_relevant_key {
                            // Second key is the tag.
                            _serde::#private::Some(_serde::#private::de::TagOrContentField::Tag) => {
                                let __deserializer = _serde::#private::de::ContentDeserializer::<__A::Error>::new(__content);
                                #finish_content_then_tag
                            }
                            // Second key is a duplicate of the content.
                            _serde::#private::Some(_serde::#private::de::TagOrContentField::Content) => {
                                _serde::#private::Err(<__A::Error as _serde::de::Error>::duplicate_field(#content))
                            }
                            // There is no second key.
                            _serde::#private::None => {
                                _serde::#private::Err(<__A::Error as _serde::de::Error>::missing_field(#tag))
                            }
                        }
                    }
                    // There is no first key.
                    _serde::#private::None => {
                        _serde::#private::Err(<__A::Error as _serde::de::Error>::missing_field(#tag))
                    }
                }
            }

            fn visit_seq<__A>(self, mut __seq: __A) -> _serde::#private::Result<Self::Value, __A::Error>
            where
                __A: _serde::de::SeqAccess<#delife>,
            {
                // Visit the first element - the tag.
                match _serde::de::SeqAccess::next_element(&mut __seq)? {
                    _serde::#private::Some(__field) => {
                        // Visit the second element - the content.
                        match _serde::de::SeqAccess::next_element_seed(
                            &mut __seq,
                            __Seed {
                                field: __field,
                                marker: _serde::#private::PhantomData,
                                lifetime: _serde::#private::PhantomData,
                            },
                        )? {
                            _serde::#private::Some(__ret) => _serde::#private::Ok(__ret),
                            // There is no second element.
                            _serde::#private::None => {
                                _serde::#private::Err(_serde::de::Error::invalid_length(1, &self))
                            }
                        }
                    }
                    // There is no first element.
                    _serde::#private::None => {
                        _serde::#private::Err(_serde::de::Error::invalid_length(0, &self))
                    }
                }
            }
        }

        #[doc(hidden)]
        const FIELDS: &'static [&'static str] = &[#tag, #content];
        _serde::Deserializer::deserialize_struct(
            __deserializer,
            #type_name,
            FIELDS,
            __Visitor {
                marker: _serde::#private::PhantomData::<#this_type #ty_generics>,
                lifetime: _serde::#private::PhantomData,
            },
        )
    }
}

fn deserialize_untagged_enum(
    params: &Parameters,
    variants: &[Variant],
    cattrs: &attr::Container,
) -> Fragment {
    let first_attempt = None;
    deserialize_untagged_enum_after(params, variants, cattrs, first_attempt)
}

fn deserialize_untagged_enum_after(
    params: &Parameters,
    variants: &[Variant],
    cattrs: &attr::Container,
    first_attempt: Option<Expr>,
) -> Fragment {
    let attempts = variants
        .iter()
        .filter(|variant| !variant.attrs.skip_deserializing())
        .map(|variant| {
            Expr(deserialize_untagged_variant(
                params,
                variant,
                cattrs,
                quote!(__deserializer),
            ))
        });
    // TODO this message could be better by saving the errors from the failed
    // attempts. The heuristic used by TOML was to count the number of fields
    // processed before an error, and use the error that happened after the
    // largest number of fields. I'm not sure I like that. Maybe it would be
    // better to save all the errors and combine them into one message that
    // explains why none of the variants matched.
    let fallthrough_msg = format!(
        "data did not match any variant of untagged enum {}",
        params.type_name()
    );
    let fallthrough_msg = cattrs.expecting().unwrap_or(&fallthrough_msg);

    // Ignore any error associated with non-untagged deserialization so that we
    // can fall through to the untagged variants. This may be infallible so we
    // need to provide the error type.
    let first_attempt = first_attempt.map(|expr| {
        quote! {
            if let _serde::#private::Result::<_, __D::Error>::Ok(__ok) = (|| #expr)() {
                return _serde::#private::Ok(__ok);
            }
        }
    });

    let private2 = private;
    quote_block! {
        let __content = _serde::de::DeserializeSeed::deserialize(_serde::#private::de::ContentVisitor::new(), __deserializer)?;
        let __deserializer = _serde::#private::de::ContentRefDeserializer::<__D::Error>::new(&__content);

        #first_attempt

        #(
            if let _serde::#private2::Ok(__ok) = #attempts {
                return _serde::#private2::Ok(__ok);
            }
        )*

        _serde::#private::Err(_serde::de::Error::custom(#fallthrough_msg))
    }
}

fn deserialize_externally_tagged_variant(
    params: &Parameters,
    variant: &Variant,
    cattrs: &attr::Container,
) -> Fragment {
    if let Some(path) = variant.attrs.deserialize_with() {
        let (wrapper, wrapper_ty, unwrap_fn) = wrap_deserialize_variant_with(params, variant, path);
        return quote_block! {
            #wrapper
            _serde::#private::Result::map(
                _serde::de::VariantAccess::newtype_variant::<#wrapper_ty>(__variant), #unwrap_fn)
        };
    }

    let variant_ident = &variant.ident;

    match variant.style {
        Style::Unit => {
            let this_value = &params.this_value;
            quote_block! {
                _serde::de::VariantAccess::unit_variant(__variant)?;
                _serde::#private::Ok(#this_value::#variant_ident)
            }
        }
        Style::Newtype => deserialize_externally_tagged_newtype_variant(
            variant_ident,
            params,
            &variant.fields[0],
            cattrs,
        ),
        Style::Tuple => deserialize_tuple(
            params,
            &variant.fields,
            cattrs,
            TupleForm::ExternallyTagged(variant_ident),
        ),
        Style::Struct => deserialize_struct(
            params,
            &variant.fields,
            cattrs,
            StructForm::ExternallyTagged(variant_ident),
        ),
    }
}

// Generates significant part of the visit_seq and visit_map bodies of visitors
// for the variants of internally tagged enum.
fn deserialize_internally_tagged_variant(
    params: &Parameters,
    variant: &Variant,
    cattrs: &attr::Container,
    deserializer: TokenStream,
) -> Fragment {
    if variant.attrs.deserialize_with().is_some() {
        return deserialize_untagged_variant(params, variant, cattrs, deserializer);
    }

    let variant_ident = &variant.ident;

    match effective_style(variant) {
        Style::Unit => {
            let this_value = &params.this_value;
            let type_name = params.type_name();
            let variant_name = variant.ident.to_string();
            let default = variant.fields.first().map(|field| {
                let default = Expr(expr_is_missing(field, cattrs));
                quote!((#default))
            });
            quote_block! {
                _serde::Deserializer::deserialize_any(#deserializer, _serde::#private::de::InternallyTaggedUnitVisitor::new(#type_name, #variant_name))?;
                _serde::#private::Ok(#this_value::#variant_ident #default)
            }
        }
        Style::Newtype => deserialize_untagged_newtype_variant(
            variant_ident,
            params,
            &variant.fields[0],
            &deserializer,
        ),
        Style::Struct => deserialize_struct(
            params,
            &variant.fields,
            cattrs,
            StructForm::InternallyTagged(variant_ident, deserializer),
        ),
        Style::Tuple => unreachable!("checked in serde_derive_internals"),
    }
}

fn deserialize_untagged_variant(
    params: &Parameters,
    variant: &Variant,
    cattrs: &attr::Container,
    deserializer: TokenStream,
) -> Fragment {
    if let Some(path) = variant.attrs.deserialize_with() {
        let unwrap_fn = unwrap_to_variant_closure(params, variant, false);
        return quote_block! {
            _serde::#private::Result::map(#path(#deserializer), #unwrap_fn)
        };
    }

    let variant_ident = &variant.ident;

    match effective_style(variant) {
        Style::Unit => {
            let this_value = &params.this_value;
            let type_name = params.type_name();
            let variant_name = variant.ident.to_string();
            let default = variant.fields.first().map(|field| {
                let default = Expr(expr_is_missing(field, cattrs));
                quote!((#default))
            });
            quote_expr! {
                match _serde::Deserializer::deserialize_any(
                    #deserializer,
                    _serde::#private::de::UntaggedUnitVisitor::new(#type_name, #variant_name)
                ) {
                    _serde::#private::Ok(()) => _serde::#private::Ok(#this_value::#variant_ident #default),
                    _serde::#private::Err(__err) => _serde::#private::Err(__err),
                }
            }
        }
        Style::Newtype => deserialize_untagged_newtype_variant(
            variant_ident,
            params,
            &variant.fields[0],
            &deserializer,
        ),
        Style::Tuple => deserialize_tuple(
            params,
            &variant.fields,
            cattrs,
            TupleForm::Untagged(variant_ident, deserializer),
        ),
        Style::Struct => deserialize_struct(
            params,
            &variant.fields,
            cattrs,
            StructForm::Untagged(variant_ident, deserializer),
        ),
    }
}

fn deserialize_externally_tagged_newtype_variant(
    variant_ident: &syn::Ident,
    params: &Parameters,
    field: &Field,
    cattrs: &attr::Container,
) -> Fragment {
    let this_value = &params.this_value;

    if field.attrs.skip_deserializing() {
        let default = Expr(expr_is_missing(field, cattrs));
        return quote_block! {
            _serde::de::VariantAccess::unit_variant(__variant)?;
            _serde::#private::Ok(#this_value::#variant_ident(#default))
        };
    }

    match field.attrs.deserialize_with() {
        None => {
            let field_ty = field.ty;
            let span = field.original.span();
            let func =
                quote_spanned!(span=> _serde::de::VariantAccess::newtype_variant::<#field_ty>);
            quote_expr! {
                _serde::#private::Result::map(#func(__variant), #this_value::#variant_ident)
            }
        }
        Some(path) => {
            let (wrapper, wrapper_ty) = wrap_deserialize_field_with(params, field.ty, path);
            quote_block! {
                #wrapper
                _serde::#private::Result::map(
                    _serde::de::VariantAccess::newtype_variant::<#wrapper_ty>(__variant),
                    |__wrapper| #this_value::#variant_ident(__wrapper.value))
            }
        }
    }
}

fn deserialize_untagged_newtype_variant(
    variant_ident: &syn::Ident,
    params: &Parameters,
    field: &Field,
    deserializer: &TokenStream,
) -> Fragment {
    let this_value = &params.this_value;
    let field_ty = field.ty;
    match field.attrs.deserialize_with() {
        None => {
            let span = field.original.span();
            let func = quote_spanned!(span=> <#field_ty as _serde::Deserialize>::deserialize);
            quote_expr! {
                _serde::#private::Result::map(#func(#deserializer), #this_value::#variant_ident)
            }
        }
        Some(path) => {
            quote_block! {
                let __value: _serde::#private::Result<#field_ty, _> = #path(#deserializer);
                _serde::#private::Result::map(__value, #this_value::#variant_ident)
            }
        }
    }
}

struct FieldWithAliases<'a> {
    ident: Ident,
    aliases: &'a BTreeSet<Name>,
}

fn deserialize_generated_identifier(
    deserialized_fields: &[FieldWithAliases],
    has_flatten: bool,
    is_variant: bool,
    ignore_variant: Option<TokenStream>,
    fallthrough: Option<TokenStream>,
) -> Fragment {
    let this_value = quote!(__Field);
    let field_idents: &Vec<_> = &deserialized_fields
        .iter()
        .map(|field| &field.ident)
        .collect();

    let visitor_impl = Stmts(deserialize_identifier(
        &this_value,
        deserialized_fields,
        is_variant,
        fallthrough,
        None,
        !is_variant && has_flatten,
        None,
    ));

    let lifetime = if !is_variant && has_flatten {
        Some(quote!(<'de>))
    } else {
        None
    };

    quote_block! {
        #[allow(non_camel_case_types)]
        #[doc(hidden)]
        enum __Field #lifetime {
            #(#field_idents,)*
            #ignore_variant
        }

        #[doc(hidden)]
        struct __FieldVisitor;

        #[automatically_derived]
        impl<'de> _serde::de::Visitor<'de> for __FieldVisitor {
            type Value = __Field #lifetime;

            #visitor_impl
        }

        #[automatically_derived]
        impl<'de> _serde::Deserialize<'de> for __Field #lifetime {
            #[inline]
            fn deserialize<__D>(__deserializer: __D) -> _serde::#private::Result<Self, __D::Error>
            where
                __D: _serde::Deserializer<'de>,
            {
                _serde::Deserializer::deserialize_identifier(__deserializer, __FieldVisitor)
            }
        }
    }
}

/// Generates enum and its `Deserialize` implementation that represents each
/// non-skipped field of the struct
fn deserialize_field_identifier(
    deserialized_fields: &[FieldWithAliases],
    cattrs: &attr::Container,
    has_flatten: bool,
) -> Stmts {
    let (ignore_variant, fallthrough) = if has_flatten {
        let ignore_variant = quote!(__other(_serde::#private::de::Content<'de>),);
        let fallthrough = quote!(_serde::#private::Ok(__Field::__other(__value)));
        (Some(ignore_variant), Some(fallthrough))
    } else if cattrs.deny_unknown_fields() {
        (None, None)
    } else {
        let ignore_variant = quote!(__ignore,);
        let fallthrough = quote!(_serde::#private::Ok(__Field::__ignore));
        (Some(ignore_variant), Some(fallthrough))
    };

    Stmts(deserialize_generated_identifier(
        deserialized_fields,
        has_flatten,
        false,
        ignore_variant,
        fallthrough,
    ))
}

// Generates `Deserialize::deserialize` body for an enum with
// `serde(field_identifier)` or `serde(variant_identifier)` attribute.
fn deserialize_custom_identifier(
    params: &Parameters,
    variants: &[Variant],
    cattrs: &attr::Container,
) -> Fragment {
    let is_variant = match cattrs.identifier() {
        attr::Identifier::Variant => true,
        attr::Identifier::Field => false,
        attr::Identifier::No => unreachable!(),
    };

    let this_type = params.this_type.to_token_stream();
    let this_value = params.this_value.to_token_stream();

    let (ordinary, fallthrough, fallthrough_borrowed) = if let Some(last) = variants.last() {
        let last_ident = &last.ident;
        if last.attrs.other() {
            // Process `serde(other)` attribute. It would always be found on the
            // last variant (checked in `check_identifier`), so all preceding
            // are ordinary variants.
            let ordinary = &variants[..variants.len() - 1];
            let fallthrough = quote!(_serde::#private::Ok(#this_value::#last_ident));
            (ordinary, Some(fallthrough), None)
        } else if let Style::Newtype = last.style {
            let ordinary = &variants[..variants.len() - 1];
            let fallthrough = |value| {
                quote! {
                    _serde::#private::Result::map(
                        _serde::Deserialize::deserialize(
                            _serde::#private::de::IdentifierDeserializer::from(#value)
                        ),
                        #this_value::#last_ident)
                }
            };
            (
                ordinary,
                Some(fallthrough(quote!(__value))),
                Some(fallthrough(quote!(_serde::#private::de::Borrowed(
                    __value
                )))),
            )
        } else {
            (variants, None, None)
        }
    } else {
        (variants, None, None)
    };

    let idents_aliases: Vec<_> = ordinary
        .iter()
        .map(|variant| FieldWithAliases {
            ident: variant.ident.clone(),
            aliases: variant.attrs.aliases(),
        })
        .collect();

    let names = idents_aliases.iter().flat_map(|variant| variant.aliases);

    let names_const = if fallthrough.is_some() {
        None
    } else if is_variant {
        let variants = quote! {
            #[doc(hidden)]
            const VARIANTS: &'static [&'static str] = &[ #(#names),* ];
        };
        Some(variants)
    } else {
        let fields = quote! {
            #[doc(hidden)]
            const FIELDS: &'static [&'static str] = &[ #(#names),* ];
        };
        Some(fields)
    };

    let (de_impl_generics, de_ty_generics, ty_generics, where_clause) =
        split_with_de_lifetime(params);
    let delife = params.borrowed.de_lifetime();
    let visitor_impl = Stmts(deserialize_identifier(
        &this_value,
        &idents_aliases,
        is_variant,
        fallthrough,
        fallthrough_borrowed,
        false,
        cattrs.expecting(),
    ));

    quote_block! {
        #names_const

        #[doc(hidden)]
        struct __FieldVisitor #de_impl_generics #where_clause {
            marker: _serde::#private::PhantomData<#this_type #ty_generics>,
            lifetime: _serde::#private::PhantomData<&#delife ()>,
        }

        #[automatically_derived]
        impl #de_impl_generics _serde::de::Visitor<#delife> for __FieldVisitor #de_ty_generics #where_clause {
            type Value = #this_type #ty_generics;

            #visitor_impl
        }

        let __visitor = __FieldVisitor {
            marker: _serde::#private::PhantomData::<#this_type #ty_generics>,
            lifetime: _serde::#private::PhantomData,
        };
        _serde::Deserializer::deserialize_identifier(__deserializer, __visitor)
    }
}

fn deserialize_identifier(
    this_value: &TokenStream,
    deserialized_fields: &[FieldWithAliases],
    is_variant: bool,
    fallthrough: Option<TokenStream>,
    fallthrough_borrowed: Option<TokenStream>,
    collect_other_fields: bool,
    expecting: Option<&str>,
) -> Fragment {
    let str_mapping = deserialized_fields.iter().map(|field| {
        let ident = &field.ident;
        let aliases = field.aliases;
        let private2 = private;
        // `aliases` also contains a main name
        quote! {
            #(
                #aliases => _serde::#private2::Ok(#this_value::#ident),
            )*
        }
    });
    let bytes_mapping = deserialized_fields.iter().map(|field| {
        let ident = &field.ident;
        // `aliases` also contains a main name
        let aliases = field
            .aliases
            .iter()
            .map(|alias| Literal::byte_string(alias.value.as_bytes()));
        let private2 = private;
        quote! {
            #(
                #aliases => _serde::#private2::Ok(#this_value::#ident),
            )*
        }
    });

    let expecting = expecting.unwrap_or(if is_variant {
        "variant identifier"
    } else {
        "field identifier"
    });

    let bytes_to_str = if fallthrough.is_some() || collect_other_fields {
        None
    } else {
        Some(quote! {
            let __value = &_serde::#private::from_utf8_lossy(__value);
        })
    };

    let (
        value_as_str_content,
        value_as_borrowed_str_content,
        value_as_bytes_content,
        value_as_borrowed_bytes_content,
    ) = if collect_other_fields {
        (
            Some(quote! {
                let __value = _serde::#private::de::Content::String(_serde::#private::ToString::to_string(__value));
            }),
            Some(quote! {
                let __value = _serde::#private::de::Content::Str(__value);
            }),
            Some(quote! {
                let __value = _serde::#private::de::Content::ByteBuf(__value.to_vec());
            }),
            Some(quote! {
                let __value = _serde::#private::de::Content::Bytes(__value);
            }),
        )
    } else {
        (None, None, None, None)
    };

    let fallthrough_arm_tokens;
    let fallthrough_arm = if let Some(fallthrough) = &fallthrough {
        fallthrough
    } else if is_variant {
        fallthrough_arm_tokens = quote! {
            _serde::#private::Err(_serde::de::Error::unknown_variant(__value, VARIANTS))
        };
        &fallthrough_arm_tokens
    } else {
        fallthrough_arm_tokens = quote! {
            _serde::#private::Err(_serde::de::Error::unknown_field(__value, FIELDS))
        };
        &fallthrough_arm_tokens
    };

    let visit_other = if collect_other_fields {
        quote! {
            fn visit_bool<__E>(self, __value: bool) -> _serde::#private::Result<Self::Value, __E>
            where
                __E: _serde::de::Error,
            {
                _serde::#private::Ok(__Field::__other(_serde::#private::de::Content::Bool(__value)))
            }

            fn visit_i8<__E>(self, __value: i8) -> _serde::#private::Result<Self::Value, __E>
            where
                __E: _serde::de::Error,
            {
                _serde::#private::Ok(__Field::__other(_serde::#private::de::Content::I8(__value)))
            }

            fn visit_i16<__E>(self, __value: i16) -> _serde::#private::Result<Self::Value, __E>
            where
                __E: _serde::de::Error,
            {
                _serde::#private::Ok(__Field::__other(_serde::#private::de::Content::I16(__value)))
            }

            fn visit_i32<__E>(self, __value: i32) -> _serde::#private::Result<Self::Value, __E>
            where
                __E: _serde::de::Error,
            {
                _serde::#private::Ok(__Field::__other(_serde::#private::de::Content::I32(__value)))
            }

            fn visit_i64<__E>(self, __value: i64) -> _serde::#private::Result<Self::Value, __E>
            where
                __E: _serde::de::Error,
            {
                _serde::#private::Ok(__Field::__other(_serde::#private::de::Content::I64(__value)))
            }

            fn visit_u8<__E>(self, __value: u8) -> _serde::#private::Result<Self::Value, __E>
            where
                __E: _serde::de::Error,
            {
                _serde::#private::Ok(__Field::__other(_serde::#private::de::Content::U8(__value)))
            }

            fn visit_u16<__E>(self, __value: u16) -> _serde::#private::Result<Self::Value, __E>
            where
                __E: _serde::de::Error,
            {
                _serde::#private::Ok(__Field::__other(_serde::#private::de::Content::U16(__value)))
            }

            fn visit_u32<__E>(self, __value: u32) -> _serde::#private::Result<Self::Value, __E>
            where
                __E: _serde::de::Error,
            {
                _serde::#private::Ok(__Field::__other(_serde::#private::de::Content::U32(__value)))
            }

            fn visit_u64<__E>(self, __value: u64) -> _serde::#private::Result<Self::Value, __E>
            where
                __E: _serde::de::Error,
            {
                _serde::#private::Ok(__Field::__other(_serde::#private::de::Content::U64(__value)))
            }

            fn visit_f32<__E>(self, __value: f32) -> _serde::#private::Result<Self::Value, __E>
            where
                __E: _serde::de::Error,
            {
                _serde::#private::Ok(__Field::__other(_serde::#private::de::Content::F32(__value)))
            }

            fn visit_f64<__E>(self, __value: f64) -> _serde::#private::Result<Self::Value, __E>
            where
                __E: _serde::de::Error,
            {
                _serde::#private::Ok(__Field::__other(_serde::#private::de::Content::F64(__value)))
            }

            fn visit_char<__E>(self, __value: char) -> _serde::#private::Result<Self::Value, __E>
            where
                __E: _serde::de::Error,
            {
                _serde::#private::Ok(__Field::__other(_serde::#private::de::Content::Char(__value)))
            }

            fn visit_unit<__E>(self) -> _serde::#private::Result<Self::Value, __E>
            where
                __E: _serde::de::Error,
            {
                _serde::#private::Ok(__Field::__other(_serde::#private::de::Content::Unit))
            }
        }
    } else {
        let u64_mapping = deserialized_fields.iter().enumerate().map(|(i, field)| {
            let i = i as u64;
            let ident = &field.ident;
            quote!(#i => _serde::#private::Ok(#this_value::#ident))
        });

        let u64_fallthrough_arm_tokens;
        let u64_fallthrough_arm = if let Some(fallthrough) = &fallthrough {
            fallthrough
        } else {
            let index_expecting = if is_variant { "variant" } else { "field" };
            let fallthrough_msg = format!(
                "{} index 0 <= i < {}",
                index_expecting,
                deserialized_fields.len(),
            );
            u64_fallthrough_arm_tokens = quote! {
                _serde::#private::Err(_serde::de::Error::invalid_value(
                    _serde::de::Unexpected::Unsigned(__value),
                    &#fallthrough_msg,
                ))
            };
            &u64_fallthrough_arm_tokens
        };

        quote! {
            fn visit_u64<__E>(self, __value: u64) -> _serde::#private::Result<Self::Value, __E>
            where
                __E: _serde::de::Error,
            {
                match __value {
                    #(#u64_mapping,)*
                    _ => #u64_fallthrough_arm,
                }
            }
        }
    };

    let visit_borrowed = if fallthrough_borrowed.is_some() || collect_other_fields {
        let str_mapping = str_mapping.clone();
        let bytes_mapping = bytes_mapping.clone();
        let fallthrough_borrowed_arm = fallthrough_borrowed.as_ref().unwrap_or(fallthrough_arm);
        Some(quote! {
            fn visit_borrowed_str<__E>(self, __value: &'de str) -> _serde::#private::Result<Self::Value, __E>
            where
                __E: _serde::de::Error,
            {
                match __value {
                    #(#str_mapping)*
                    _ => {
                        #value_as_borrowed_str_content
                        #fallthrough_borrowed_arm
                    }
                }
            }

            fn visit_borrowed_bytes<__E>(self, __value: &'de [u8]) -> _serde::#private::Result<Self::Value, __E>
            where
                __E: _serde::de::Error,
            {
                match __value {
                    #(#bytes_mapping)*
                    _ => {
                        #bytes_to_str
                        #value_as_borrowed_bytes_content
                        #fallthrough_borrowed_arm
                    }
                }
            }
        })
    } else {
        None
    };

    quote_block! {
        fn expecting(&self, __formatter: &mut _serde::#private::Formatter) -> _serde::#private::fmt::Result {
            _serde::#private::Formatter::write_str(__formatter, #expecting)
        }

        #visit_other

        fn visit_str<__E>(self, __value: &str) -> _serde::#private::Result<Self::Value, __E>
        where
            __E: _serde::de::Error,
        {
            match __value {
                #(#str_mapping)*
                _ => {
                    #value_as_str_content
                    #fallthrough_arm
                }
            }
        }

        fn visit_bytes<__E>(self, __value: &[u8]) -> _serde::#private::Result<Self::Value, __E>
        where
            __E: _serde::de::Error,
        {
            match __value {
                #(#bytes_mapping)*
                _ => {
                    #bytes_to_str
                    #value_as_bytes_content
                    #fallthrough_arm
                }
            }
        }

        #visit_borrowed
    }
}

fn deserialize_map(
    struct_path: &TokenStream,
    params: &Parameters,
    fields: &[Field],
    cattrs: &attr::Container,
    has_flatten: bool,
) -> Fragment {
    // Create the field names for the fields.
    let fields_names: Vec<_> = fields
        .iter()
        .enumerate()
        .map(|(i, field)| (field, field_i(i)))
        .collect();

    // Declare each field that will be deserialized.
    let let_values = fields_names
        .iter()
        .filter(|&&(field, _)| !field.attrs.skip_deserializing() && !field.attrs.flatten())
        .map(|(field, name)| {
            let field_ty = field.ty;
            quote! {
                let mut #name: _serde::#private::Option<#field_ty> = _serde::#private::None;
            }
        });

    // Collect contents for flatten fields into a buffer
    let let_collect = if has_flatten {
        Some(quote! {
            let mut __collect = _serde::#private::Vec::<_serde::#private::Option<(
                _serde::#private::de::Content,
                _serde::#private::de::Content
            )>>::new();
        })
    } else {
        None
    };

    // Match arms to extract a value for a field.
    let value_arms = fields_names
        .iter()
        .filter(|&&(field, _)| !field.attrs.skip_deserializing() && !field.attrs.flatten())
        .map(|(field, name)| {
            let deser_name = field.attrs.name().deserialize_name();

            let visit = match field.attrs.deserialize_with() {
                None => {
                    let field_ty = field.ty;
                    let span = field.original.span();
                    let func =
                        quote_spanned!(span=> _serde::de::MapAccess::next_value::<#field_ty>);
                    quote! {
                        #func(&mut __map)?
                    }
                }
                Some(path) => {
                    let (wrapper, wrapper_ty) = wrap_deserialize_field_with(params, field.ty, path);
                    quote!({
                        #wrapper
                        match _serde::de::MapAccess::next_value::<#wrapper_ty>(&mut __map) {
                            _serde::#private::Ok(__wrapper) => __wrapper.value,
                            _serde::#private::Err(__err) => {
                                return _serde::#private::Err(__err);
                            }
                        }
                    })
                }
            };
            quote! {
                __Field::#name => {
                    if _serde::#private::Option::is_some(&#name) {
                        return _serde::#private::Err(<__A::Error as _serde::de::Error>::duplicate_field(#deser_name));
                    }
                    #name = _serde::#private::Some(#visit);
                }
            }
        });

    // Visit ignored values to consume them
    let ignored_arm = if has_flatten {
        Some(quote! {
            __Field::__other(__name) => {
                __collect.push(_serde::#private::Some((
                    __name,
                    _serde::de::MapAccess::next_value_seed(&mut __map, _serde::#private::de::ContentVisitor::new())?)));
            }
        })
    } else if cattrs.deny_unknown_fields() {
        None
    } else {
        Some(quote! {
            _ => { let _ = _serde::de::MapAccess::next_value::<_serde::de::IgnoredAny>(&mut __map)?; }
        })
    };

    let all_skipped = fields.iter().all(|field| field.attrs.skip_deserializing());
    let match_keys = if cattrs.deny_unknown_fields() && all_skipped {
        quote! {
            // FIXME: Once feature(exhaustive_patterns) is stable:
            // let _serde::#private::None::<__Field> = _serde::de::MapAccess::next_key(&mut __map)?;
            _serde::#private::Option::map(
                _serde::de::MapAccess::next_key::<__Field>(&mut __map)?,
                |__impossible| match __impossible {});
        }
    } else {
        quote! {
            while let _serde::#private::Some(__key) = _serde::de::MapAccess::next_key::<__Field>(&mut __map)? {
                match __key {
                    #(#value_arms)*
                    #ignored_arm
                }
            }
        }
    };

    let extract_values = fields_names
        .iter()
        .filter(|&&(field, _)| !field.attrs.skip_deserializing() && !field.attrs.flatten())
        .map(|(field, name)| {
            let missing_expr = Match(expr_is_missing(field, cattrs));

            quote! {
                let #name = match #name {
                    _serde::#private::Some(#name) => #name,
                    _serde::#private::None => #missing_expr
                };
            }
        });

    let extract_collected = fields_names
        .iter()
        .filter(|&&(field, _)| field.attrs.flatten() && !field.attrs.skip_deserializing())
        .map(|(field, name)| {
            let field_ty = field.ty;
            let func = match field.attrs.deserialize_with() {
                None => {
                    let span = field.original.span();
                    quote_spanned!(span=> _serde::de::Deserialize::deserialize)
                }
                Some(path) => quote!(#path),
            };
            quote! {
                let #name: #field_ty = #func(
                    _serde::#private::de::FlatMapDeserializer(
                        &mut __collect,
                        _serde::#private::PhantomData))?;
            }
        });

    let collected_deny_unknown_fields = if has_flatten && cattrs.deny_unknown_fields() {
        Some(quote! {
            if let _serde::#private::Some(_serde::#private::Some((__key, _))) =
                __collect.into_iter().filter(_serde::#private::Option::is_some).next()
            {
                if let _serde::#private::Some(__key) = _serde::#private::de::content_as_str(&__key) {
                    return _serde::#private::Err(
                        _serde::de::Error::custom(format_args!("unknown field `{}`", &__key)));
                } else {
                    return _serde::#private::Err(
                        _serde::de::Error::custom(format_args!("unexpected map key")));
                }
            }
        })
    } else {
        None
    };

    let result = fields_names.iter().map(|(field, name)| {
        let member = &field.member;
        if field.attrs.skip_deserializing() {
            let value = Expr(expr_is_missing(field, cattrs));
            quote!(#member: #value)
        } else {
            quote!(#member: #name)
        }
    });

    let let_default = match cattrs.default() {
        attr::Default::Default => Some(quote!(
            let __default: Self::Value = _serde::#private::Default::default();
        )),
        // If #path returns wrong type, error will be reported here (^^^^^).
        // We attach span of the path to the function so it will be reported
        // on the #[serde(default = "...")]
        //                          ^^^^^
        attr::Default::Path(path) => Some(quote_spanned!(path.span()=>
            let __default: Self::Value = #path();
        )),
        attr::Default::None => {
            // We don't need the default value, to prevent an unused variable warning
            // we'll leave the line empty.
            None
        }
    };

    let mut result = quote!(#struct_path { #(#result),* });
    if params.has_getter {
        let this_type = &params.this_type;
        let (_, ty_generics, _) = params.generics.split_for_impl();
        result = quote! {
            _serde::#private::Into::<#this_type #ty_generics>::into(#result)
        };
    }

    quote_block! {
        #(#let_values)*

        #let_collect

        #match_keys

        #let_default

        #(#extract_values)*

        #(#extract_collected)*

        #collected_deny_unknown_fields

        _serde::#private::Ok(#result)
    }
}

#[cfg(feature = "deserialize_in_place")]
fn deserialize_map_in_place(
    params: &Parameters,
    fields: &[Field],
    cattrs: &attr::Container,
) -> Fragment {
    assert!(
        !has_flatten(fields),
        "inplace deserialization of maps does not support flatten fields"
    );

    // Create the field names for the fields.
    let fields_names: Vec<_> = fields
        .iter()
        .enumerate()
        .map(|(i, field)| (field, field_i(i)))
        .collect();

    // For deserialize_in_place, declare booleans for each field that will be
    // deserialized.
    let let_flags = fields_names
        .iter()
        .filter(|&&(field, _)| !field.attrs.skip_deserializing())
        .map(|(_, name)| {
            quote! {
                let mut #name: bool = false;
            }
        });

    // Match arms to extract a value for a field.
    let value_arms_from = fields_names
        .iter()
        .filter(|&&(field, _)| !field.attrs.skip_deserializing())
        .map(|(field, name)| {
            let deser_name = field.attrs.name().deserialize_name();
            let member = &field.member;

            let visit = match field.attrs.deserialize_with() {
                None => {
                    quote! {
                        _serde::de::MapAccess::next_value_seed(&mut __map, _serde::#private::de::InPlaceSeed(&mut self.place.#member))?
                    }
                }
                Some(path) => {
                    let (wrapper, wrapper_ty) = wrap_deserialize_field_with(params, field.ty, path);
                    quote!({
                        #wrapper
                        self.place.#member = match _serde::de::MapAccess::next_value::<#wrapper_ty>(&mut __map) {
                            _serde::#private::Ok(__wrapper) => __wrapper.value,
                            _serde::#private::Err(__err) => {
                                return _serde::#private::Err(__err);
                            }
                        };
                    })
                }
            };
            quote! {
                __Field::#name => {
                    if #name {
                        return _serde::#private::Err(<__A::Error as _serde::de::Error>::duplicate_field(#deser_name));
                    }
                    #visit;
                    #name = true;
                }
            }
        });

    // Visit ignored values to consume them
    let ignored_arm = if cattrs.deny_unknown_fields() {
        None
    } else {
        Some(quote! {
            _ => { let _ = _serde::de::MapAccess::next_value::<_serde::de::IgnoredAny>(&mut __map)?; }
        })
    };

    let all_skipped = fields.iter().all(|field| field.attrs.skip_deserializing());

    let match_keys = if cattrs.deny_unknown_fields() && all_skipped {
        quote! {
            // FIXME: Once feature(exhaustive_patterns) is stable:
            // let _serde::#private::None::<__Field> = _serde::de::MapAccess::next_key(&mut __map)?;
            _serde::#private::Option::map(
                _serde::de::MapAccess::next_key::<__Field>(&mut __map)?,
                |__impossible| match __impossible {});
        }
    } else {
        quote! {
            while let _serde::#private::Some(__key) = _serde::de::MapAccess::next_key::<__Field>(&mut __map)? {
                match __key {
                    #(#value_arms_from)*
                    #ignored_arm
                }
            }
        }
    };

    let check_flags = fields_names
        .iter()
        .filter(|&&(field, _)| !field.attrs.skip_deserializing())
        .map(|(field, name)| {
            let missing_expr = expr_is_missing(field, cattrs);
            // If missing_expr unconditionally returns an error, don't try
            // to assign its value to self.place.
            if field.attrs.default().is_none()
                && cattrs.default().is_none()
                && field.attrs.deserialize_with().is_some()
            {
                let missing_expr = Stmts(missing_expr);
                quote! {
                    if !#name {
                        #missing_expr;
                    }
                }
            } else {
                let member = &field.member;
                let missing_expr = Expr(missing_expr);
                quote! {
                    if !#name {
                        self.place.#member = #missing_expr;
                    };
                }
            }
        });

    let this_type = &params.this_type;
    let (_, _, ty_generics, _) = split_with_de_lifetime(params);

    let let_default = match cattrs.default() {
        attr::Default::Default => Some(quote!(
            let __default: #this_type #ty_generics = _serde::#private::Default::default();
        )),
        // If #path returns wrong type, error will be reported here (^^^^^).
        // We attach span of the path to the function so it will be reported
        // on the #[serde(default = "...")]
        //                          ^^^^^
        attr::Default::Path(path) => Some(quote_spanned!(path.span()=>
            let __default: #this_type #ty_generics = #path();
        )),
        attr::Default::None => {
            // We don't need the default value, to prevent an unused variable warning
            // we'll leave the line empty.
            None
        }
    };

    quote_block! {
        #(#let_flags)*

        #match_keys

        #let_default

        #(#check_flags)*

        _serde::#private::Ok(())
    }
}

fn field_i(i: usize) -> Ident {
    Ident::new(&format!("__field{}", i), Span::call_site())
}

/// This function wraps the expression in `#[serde(deserialize_with = "...")]`
/// in a trait to prevent it from accessing the internal `Deserialize` state.
fn wrap_deserialize_with(
    params: &Parameters,
    value_ty: &TokenStream,
    deserialize_with: &syn::ExprPath,
) -> (TokenStream, TokenStream) {
    let this_type = &params.this_type;
    let (de_impl_generics, de_ty_generics, ty_generics, where_clause) =
        split_with_de_lifetime(params);
    let delife = params.borrowed.de_lifetime();
    let deserializer_var = quote!(__deserializer);

    // If #deserialize_with returns wrong type, error will be reported here (^^^^^).
    // We attach span of the path to the function so it will be reported
    // on the #[serde(with = "...")]
    //                       ^^^^^
    let value = quote_spanned! {deserialize_with.span()=>
        #deserialize_with(#deserializer_var)?
    };
    let wrapper = quote! {
        #[doc(hidden)]
        struct __DeserializeWith #de_impl_generics #where_clause {
            value: #value_ty,
            phantom: _serde::#private::PhantomData<#this_type #ty_generics>,
            lifetime: _serde::#private::PhantomData<&#delife ()>,
        }

        #[automatically_derived]
        impl #de_impl_generics _serde::Deserialize<#delife> for __DeserializeWith #de_ty_generics #where_clause {
            fn deserialize<__D>(#deserializer_var: __D) -> _serde::#private::Result<Self, __D::Error>
            where
                __D: _serde::Deserializer<#delife>,
            {
                _serde::#private::Ok(__DeserializeWith {
                    value: #value,
                    phantom: _serde::#private::PhantomData,
                    lifetime: _serde::#private::PhantomData,
                })
            }
        }
    };

    let wrapper_ty = quote!(__DeserializeWith #de_ty_generics);

    (wrapper, wrapper_ty)
}

fn wrap_deserialize_field_with(
    params: &Parameters,
    field_ty: &syn::Type,
    deserialize_with: &syn::ExprPath,
) -> (TokenStream, TokenStream) {
    wrap_deserialize_with(params, &quote!(#field_ty), deserialize_with)
}

fn wrap_deserialize_variant_with(
    params: &Parameters,
    variant: &Variant,
    deserialize_with: &syn::ExprPath,
) -> (TokenStream, TokenStream, TokenStream) {
    let field_tys = variant.fields.iter().map(|field| field.ty);
    let (wrapper, wrapper_ty) =
        wrap_deserialize_with(params, &quote!((#(#field_tys),*)), deserialize_with);

    let unwrap_fn = unwrap_to_variant_closure(params, variant, true);

    (wrapper, wrapper_ty, unwrap_fn)
}

// Generates closure that converts single input parameter to the final value.
fn unwrap_to_variant_closure(
    params: &Parameters,
    variant: &Variant,
    with_wrapper: bool,
) -> TokenStream {
    let this_value = &params.this_value;
    let variant_ident = &variant.ident;

    let (arg, wrapper) = if with_wrapper {
        (quote! { __wrap }, quote! { __wrap.value })
    } else {
        let field_tys = variant.fields.iter().map(|field| field.ty);
        (quote! { __wrap: (#(#field_tys),*) }, quote! { __wrap })
    };

    let field_access = (0..variant.fields.len()).map(|n| {
        Member::Unnamed(Index {
            index: n as u32,
            span: Span::call_site(),
        })
    });

    match variant.style {
        Style::Struct if variant.fields.len() == 1 => {
            let member = &variant.fields[0].member;
            quote! {
                |#arg| #this_value::#variant_ident { #member: #wrapper }
            }
        }
        Style::Struct => {
            let members = variant.fields.iter().map(|field| &field.member);
            quote! {
                |#arg| #this_value::#variant_ident { #(#members: #wrapper.#field_access),* }
            }
        }
        Style::Tuple => quote! {
            |#arg| #this_value::#variant_ident(#(#wrapper.#field_access),*)
        },
        Style::Newtype => quote! {
            |#arg| #this_value::#variant_ident(#wrapper)
        },
        Style::Unit => quote! {
            |#arg| #this_value::#variant_ident
        },
    }
}

fn expr_is_missing(field: &Field, cattrs: &attr::Container) -> Fragment {
    match field.attrs.default() {
        attr::Default::Default => {
            let span = field.original.span();
            let func = quote_spanned!(span=> _serde::#private::Default::default);
            return quote_expr!(#func());
        }
        attr::Default::Path(path) => {
            // If #path returns wrong type, error will be reported here (^^^^^).
            // We attach span of the path to the function so it will be reported
            // on the #[serde(default = "...")]
            //                          ^^^^^
            return Fragment::Expr(quote_spanned!(path.span()=> #path()));
        }
        attr::Default::None => { /* below */ }
    }

    match *cattrs.default() {
        attr::Default::Default | attr::Default::Path(_) => {
            let member = &field.member;
            return quote_expr!(__default.#member);
        }
        attr::Default::None => { /* below */ }
    }

    let name = field.attrs.name().deserialize_name();
    match field.attrs.deserialize_with() {
        None => {
            let span = field.original.span();
            let func = quote_spanned!(span=> _serde::#private::de::missing_field);
            quote_expr! {
                #func(#name)?
            }
        }
        Some(_) => {
            quote_expr! {
                return _serde::#private::Err(<__A::Error as _serde::de::Error>::missing_field(#name))
            }
        }
    }
}

fn expr_is_missing_seq(
    assign_to: Option<TokenStream>,
    index: usize,
    field: &Field,
    cattrs: &attr::Container,
    expecting: &str,
) -> TokenStream {
    match field.attrs.default() {
        attr::Default::Default => {
            let span = field.original.span();
            return quote_spanned!(span=> #assign_to _serde::#private::Default::default());
        }
        attr::Default::Path(path) => {
            // If #path returns wrong type, error will be reported here (^^^^^).
            // We attach span of the path to the function so it will be reported
            // on the #[serde(default = "...")]
            //                          ^^^^^
            return quote_spanned!(path.span()=> #assign_to #path());
        }
        attr::Default::None => { /* below */ }
    }

    match *cattrs.default() {
        attr::Default::Default | attr::Default::Path(_) => {
            let member = &field.member;
            quote!(#assign_to __default.#member)
        }
        attr::Default::None => quote!(
            return _serde::#private::Err(_serde::de::Error::invalid_length(#index, &#expecting))
        ),
    }
}

fn effective_style(variant: &Variant) -> Style {
    match variant.style {
        Style::Newtype if variant.fields[0].attrs.skip_deserializing() => Style::Unit,
        other => other,
    }
}

/// True if there is any field with a `#[serde(flatten)]` attribute, other than
/// fields which are skipped.
fn has_flatten(fields: &[Field]) -> bool {
    fields
        .iter()
        .any(|field| field.attrs.flatten() && !field.attrs.skip_deserializing())
}

struct DeImplGenerics<'a>(&'a Parameters);
#[cfg(feature = "deserialize_in_place")]
struct InPlaceImplGenerics<'a>(&'a Parameters);

impl<'a> ToTokens for DeImplGenerics<'a> {
    fn to_tokens(&self, tokens: &mut TokenStream) {
        let mut generics = self.0.generics.clone();
        if let Some(de_lifetime) = self.0.borrowed.de_lifetime_param() {
            generics.params = Some(syn::GenericParam::Lifetime(de_lifetime))
                .into_iter()
                .chain(generics.params)
                .collect();
        }
        let (impl_generics, _, _) = generics.split_for_impl();
        impl_generics.to_tokens(tokens);
    }
}

#[cfg(feature = "deserialize_in_place")]
impl<'a> ToTokens for InPlaceImplGenerics<'a> {
    fn to_tokens(&self, tokens: &mut TokenStream) {
        let place_lifetime = place_lifetime();
        let mut generics = self.0.generics.clone();

        // Add lifetime for `&'place mut Self, and `'a: 'place`
        for param in &mut generics.params {
            match param {
                syn::GenericParam::Lifetime(param) => {
                    param.bounds.push(place_lifetime.lifetime.clone());
                }
                syn::GenericParam::Type(param) => {
                    param.bounds.push(syn::TypeParamBound::Lifetime(
                        place_lifetime.lifetime.clone(),
                    ));
                }
                syn::GenericParam::Const(_) => {}
            }
        }
        generics.params = Some(syn::GenericParam::Lifetime(place_lifetime))
            .into_iter()
            .chain(generics.params)
            .collect();
        if let Some(de_lifetime) = self.0.borrowed.de_lifetime_param() {
            generics.params = Some(syn::GenericParam::Lifetime(de_lifetime))
                .into_iter()
                .chain(generics.params)
                .collect();
        }
        let (impl_generics, _, _) = generics.split_for_impl();
        impl_generics.to_tokens(tokens);
    }
}

#[cfg(feature = "deserialize_in_place")]
impl<'a> DeImplGenerics<'a> {
    fn in_place(self) -> InPlaceImplGenerics<'a> {
        InPlaceImplGenerics(self.0)
    }
}

struct DeTypeGenerics<'a>(&'a Parameters);
#[cfg(feature = "deserialize_in_place")]
struct InPlaceTypeGenerics<'a>(&'a Parameters);

fn de_type_generics_to_tokens(
    mut generics: syn::Generics,
    borrowed: &BorrowedLifetimes,
    tokens: &mut TokenStream,
) {
    if borrowed.de_lifetime_param().is_some() {
        let def = syn::LifetimeParam {
            attrs: Vec::new(),
            lifetime: syn::Lifetime::new("'de", Span::call_site()),
            colon_token: None,
            bounds: Punctuated::new(),
        };
        // Prepend 'de lifetime to list of generics
        generics.params = Some(syn::GenericParam::Lifetime(def))
            .into_iter()
            .chain(generics.params)
            .collect();
    }
    let (_, ty_generics, _) = generics.split_for_impl();
    ty_generics.to_tokens(tokens);
}

impl<'a> ToTokens for DeTypeGenerics<'a> {
    fn to_tokens(&self, tokens: &mut TokenStream) {
        de_type_generics_to_tokens(self.0.generics.clone(), &self.0.borrowed, tokens);
    }
}

#[cfg(feature = "deserialize_in_place")]
impl<'a> ToTokens for InPlaceTypeGenerics<'a> {
    fn to_tokens(&self, tokens: &mut TokenStream) {
        let mut generics = self.0.generics.clone();
        generics.params = Some(syn::GenericParam::Lifetime(place_lifetime()))
            .into_iter()
            .chain(generics.params)
            .collect();

        de_type_generics_to_tokens(generics, &self.0.borrowed, tokens);
    }
}

#[cfg(feature = "deserialize_in_place")]
impl<'a> DeTypeGenerics<'a> {
    fn in_place(self) -> InPlaceTypeGenerics<'a> {
        InPlaceTypeGenerics(self.0)
    }
}

#[cfg(feature = "deserialize_in_place")]
fn place_lifetime() -> syn::LifetimeParam {
    syn::LifetimeParam {
        attrs: Vec::new(),
        lifetime: syn::Lifetime::new("'place", Span::call_site()),
        colon_token: None,
        bounds: Punctuated::new(),
    }
}

fn split_with_de_lifetime(
    params: &Parameters,
) -> (
    DeImplGenerics,
    DeTypeGenerics,
    syn::TypeGenerics,
    Option<&syn::WhereClause>,
) {
    let de_impl_generics = DeImplGenerics(params);
    let de_ty_generics = DeTypeGenerics(params);
    let (_, ty_generics, where_clause) = params.generics.split_for_impl();
    (de_impl_generics, de_ty_generics, ty_generics, where_clause)
}<|MERGE_RESOLUTION|>--- conflicted
+++ resolved
@@ -34,11 +34,7 @@
         quote! {
             #[automatically_derived]
             impl #de_impl_generics #ident #ty_generics #where_clause {
-<<<<<<< HEAD
-                #vis fn deserialize<__D>(__deserializer: __D) -> #serde::#private::Result<#remote #ty_generics, __D::Error>
-=======
-                #vis fn deserialize<__D>(__deserializer: __D) -> _serde::__private::Result<#remote #ty_generics, __D::Error>
->>>>>>> b47f4dfa
+                #vis fn deserialize<__D>(__deserializer: __D) -> _serde::#private::Result<#remote #ty_generics, __D::Error>
                 where
                     __D: _serde::Deserializer<#delife>,
                 {
@@ -52,13 +48,8 @@
 
         quote! {
             #[automatically_derived]
-<<<<<<< HEAD
-            impl #de_impl_generics #serde::Deserialize<#delife> for #ident #ty_generics #where_clause {
-                fn deserialize<__D>(__deserializer: __D) -> #serde::#private::Result<Self, __D::Error>
-=======
             impl #de_impl_generics _serde::Deserialize<#delife> for #ident #ty_generics #where_clause {
-                fn deserialize<__D>(__deserializer: __D) -> _serde::__private::Result<Self, __D::Error>
->>>>>>> b47f4dfa
+                fn deserialize<__D>(__deserializer: __D) -> _serde::#private::Result<Self, __D::Error>
                 where
                     __D: _serde::Deserializer<#delife>,
                 {
