//! This crate provides Serde's two derive macros.
//!
//! ```edition2018
//! # use serde_derive::{Serialize, Deserialize};
//! #
//! #[derive(Serialize, Deserialize)]
//! # struct S;
//! #
//! # fn main() {}
//! ```
//!
//! Please refer to [https://serde.rs/derive.html] for how to set this up.
//!
//! [https://serde.rs/derive.html]: https://serde.rs/derive.html

#![doc(html_root_url = "https://docs.rs/serde_derive/1.0.123")]
#![allow(unknown_lints, bare_trait_objects)]
#![deny(clippy::all, clippy::pedantic)]
// Ignored clippy lints
#![allow(
    clippy::cognitive_complexity,
    clippy::enum_variant_names,
    clippy::match_like_matches_macro,
    clippy::needless_pass_by_value,
    clippy::too_many_arguments,
    clippy::trivially_copy_pass_by_ref,
    clippy::used_underscore_binding,
    clippy::wildcard_in_or_patterns,
    // clippy bug: https://github.com/rust-lang/rust-clippy/issues/5704
    clippy::unnested_or_patterns,
)]
// Ignored clippy_pedantic lints
#![allow(
    clippy::cast_possible_truncation,
    clippy::checked_conversions,
    clippy::doc_markdown,
    clippy::enum_glob_use,
    clippy::filter_map,
    clippy::indexing_slicing,
    clippy::items_after_statements,
    clippy::map_err_ignore,
    clippy::match_same_arms,
    clippy::module_name_repetitions,
    clippy::must_use_candidate,
    clippy::option_if_let_else,
    clippy::similar_names,
    clippy::single_match_else,
    clippy::struct_excessive_bools,
    clippy::too_many_lines,
    clippy::unseparated_literal_suffix,
    clippy::unused_self,
    clippy::use_self,
    clippy::wildcard_imports
)]

#[macro_use]
extern crate quote;
#[macro_use]
extern crate syn;

extern crate proc_macro;
extern crate proc_macro2;

use proc_macro::TokenStream;
use syn::DeriveInput;

#[macro_use]
mod bound;
#[macro_use]
mod fragment;

mod de;
mod dummy;
mod internals;
mod pretend;
mod ser;
mod try;

<<<<<<< HEAD
#[proc_macro_derive(SerializeState, attributes(serde))]
pub fn derive_serialize_state(input: TokenStream) -> TokenStream {
    let input = parse_macro_input!(input as DeriveInput);
    ser::expand_derive_serialize(&input, true)
=======
#[proc_macro_derive(Serialize, attributes(serde))]
pub fn derive_serialize(input: TokenStream) -> TokenStream {
    let mut input = parse_macro_input!(input as DeriveInput);
    ser::expand_derive_serialize(&mut input)
>>>>>>> beb21cb6
        .unwrap_or_else(to_compile_errors)
        .into()
}

<<<<<<< HEAD
#[proc_macro_derive(DeserializeState, attributes(serde))]
pub fn derive_deserialize_state(input: TokenStream) -> TokenStream {
    let input = parse_macro_input!(input as DeriveInput);
    de::expand_derive_deserialize(&input, true)
=======
#[proc_macro_derive(Deserialize, attributes(serde))]
pub fn derive_deserialize(input: TokenStream) -> TokenStream {
    let mut input = parse_macro_input!(input as DeriveInput);
    de::expand_derive_deserialize(&mut input)
>>>>>>> beb21cb6
        .unwrap_or_else(to_compile_errors)
        .into()
}

fn to_compile_errors(errors: Vec<syn::Error>) -> proc_macro2::TokenStream {
    let compile_errors = errors.iter().map(syn::Error::to_compile_error);
    quote!(#(#compile_errors)*)
}<|MERGE_RESOLUTION|>--- conflicted
+++ resolved
@@ -76,32 +76,18 @@
 mod ser;
 mod try;
 
-<<<<<<< HEAD
 #[proc_macro_derive(SerializeState, attributes(serde))]
 pub fn derive_serialize_state(input: TokenStream) -> TokenStream {
-    let input = parse_macro_input!(input as DeriveInput);
-    ser::expand_derive_serialize(&input, true)
-=======
-#[proc_macro_derive(Serialize, attributes(serde))]
-pub fn derive_serialize(input: TokenStream) -> TokenStream {
     let mut input = parse_macro_input!(input as DeriveInput);
-    ser::expand_derive_serialize(&mut input)
->>>>>>> beb21cb6
+    ser::expand_derive_serialize(&mut input, true)
         .unwrap_or_else(to_compile_errors)
         .into()
 }
 
-<<<<<<< HEAD
 #[proc_macro_derive(DeserializeState, attributes(serde))]
 pub fn derive_deserialize_state(input: TokenStream) -> TokenStream {
-    let input = parse_macro_input!(input as DeriveInput);
-    de::expand_derive_deserialize(&input, true)
-=======
-#[proc_macro_derive(Deserialize, attributes(serde))]
-pub fn derive_deserialize(input: TokenStream) -> TokenStream {
     let mut input = parse_macro_input!(input as DeriveInput);
-    de::expand_derive_deserialize(&mut input)
->>>>>>> beb21cb6
+    de::expand_derive_deserialize(&mut input, true)
         .unwrap_or_else(to_compile_errors)
         .into()
 }
