--- conflicted
+++ resolved
@@ -137,7 +137,6 @@
     Boolean(bool),
 }
 
-<<<<<<< HEAD
 impl VariantName {
     pub fn as_string(&self) -> Option<&String> {
         match self {
@@ -169,10 +168,6 @@
             VariantName::Boolean(b) => b.to_string(),
         }
     }
-=======
-fn unraw(ident: &Ident) -> String {
-    ident.to_string().trim_start_matches("r#").to_owned()
->>>>>>> 27414c90
 }
 
 impl ToTokens for VariantName {
@@ -247,12 +242,8 @@
 pub type VariantNames = Names<VariantName>;
 pub type Name = Names<String>;
 
-#[allow(deprecated)]
 fn unraw(ident: &Ident) -> String {
-    // str::trim_start_matches was added in 1.30, trim_left_matches deprecated
-    // in 1.33. We currently support rustc back to 1.15 so we need to continue
-    // to use the deprecated one.
-    ident.to_string().trim_left_matches("r#").to_owned()
+    ident.to_string().trim_start_matches("r#").to_owned()
 }
 
 pub struct RenameAllRules {
@@ -827,33 +818,6 @@
         let mut borrow = Attr::none(cx, BORROW);
         let mut untagged = BoolAttr::none(cx, UNTAGGED);
 
-<<<<<<< HEAD
-        for meta_item in variant
-            .attrs
-            .iter()
-            .flat_map(|attr| get_serde_meta_items(cx, attr))
-            .flatten()
-        {
-            match &meta_item {
-                // Parse `#[serde(rename = "foo")]`
-                Meta(NameValue(m)) if m.path == RENAME => {
-                    if let Ok(name) = get_variant_name(cx, RENAME, &m.lit) {
-                        ser_name.set(&m.path, name.clone());
-                        de_name.set(&m.path, name.clone());
-                        de_aliases.insert(&m.path, name);
-                    }
-                }
-
-                // Parse `#[serde(rename(serialize = "foo", deserialize = "bar"))]`
-                Meta(List(m)) if m.path == RENAME => {
-                    if let Ok((ser, de)) = get_multiple_variant_renames(cx, &m.nested) {
-                        ser_name.set_opt(&m.path, ser);
-                        for de_value in de {
-                            de_name.set_if_none(de_value.clone());
-                            de_aliases.insert(&m.path, de_value);
-                        }
-                    }
-=======
         for attr in &variant.attrs {
             if attr.path() != SERDE {
                 continue;
@@ -862,31 +826,23 @@
             if let syn::Meta::List(meta) = &attr.meta {
                 if meta.tokens.is_empty() {
                     continue;
->>>>>>> 27414c90
                 }
             }
 
-<<<<<<< HEAD
-                // Parse `#[serde(alias = "foo")]`
-                Meta(NameValue(m)) if m.path == ALIAS => {
-                    if let Ok(name) = get_variant_name(cx, ALIAS, &m.lit) {
-                        de_aliases.insert(&m.path, name);
-=======
             if let Err(err) = attr.parse_nested_meta(|meta| {
                 if meta.path == RENAME {
                     // #[serde(rename = "foo")]
                     // #[serde(rename(serialize = "foo", deserialize = "bar"))]
-                    let (ser, de) = get_multiple_renames(cx, &meta)?;
-                    ser_name.set_opt(&meta.path, ser.as_ref().map(syn::LitStr::value));
+                    let (ser, de) = get_multiple_variant_renames(cx, &meta)?;
+                    ser_name.set_opt(&meta.path, ser);
                     for de_value in de {
-                        de_name.set_if_none(de_value.value());
-                        de_aliases.insert(&meta.path, de_value.value());
->>>>>>> 27414c90
+                        de_name.set_if_none(de_value.clone());
+                        de_aliases.insert(&meta.path, de_value);
                     }
                 } else if meta.path == ALIAS {
                     // #[serde(alias = "foo")]
-                    if let Some(s) = get_lit_str(cx, ALIAS, &meta)? {
-                        de_aliases.insert(&meta.path, s.value());
+                    if let Some(name) = get_variant_name(cx, ALIAS, &meta)? {
+                        de_aliases.insert(&meta.path, name);
                     }
                 } else if meta.path == RENAME_ALL {
                     // #[serde(rename_all = "foo")]
@@ -1475,19 +1431,15 @@
     Ok((ser.at_most_one(), de.at_most_one()))
 }
 
-<<<<<<< HEAD
 fn get_multiple_variant_renames(
     cx: &Ctxt,
-    items: &Punctuated<syn::NestedMeta, Token![,]>,
-) -> Result<(Option<VariantName>, Vec<VariantName>), ()> {
-    let (ser, de) = get_ser_and_de(cx, RENAME, items, get_variant_name2)?;
-    Ok((ser.at_most_one()?, de.get()))
-}
-
-fn get_multiple_renames<'a>(
-=======
+    meta: &ParseNestedMeta,
+) -> syn::Result<(Option<VariantName>, Vec<VariantName>)> {
+    let (ser, de) = get_ser_and_de(cx, RENAME, meta, get_variant_name2)?;
+    Ok((ser.at_most_one(), de.get()))
+}
+
 fn get_multiple_renames(
->>>>>>> 27414c90
     cx: &Ctxt,
     meta: &ParseNestedMeta,
 ) -> syn::Result<(Option<syn::LitStr>, Vec<syn::LitStr>)> {
@@ -1511,68 +1463,81 @@
     get_lit_str2(cx, attr_name, attr_name, meta)
 }
 
-<<<<<<< HEAD
-fn try_get_lit_str(lit: &syn::Lit) -> Result<&syn::LitStr, ()> {
-    if let syn::Lit::Str(lit) = lit {
+fn try_get_lit_str(lit: &syn::Expr) -> Result<&syn::LitStr, ()> {
+    if let syn::Expr::Lit(syn::ExprLit {
+        lit: syn::Lit::Str(lit),
+        ..
+    }) = lit {
         Ok(lit)
     } else {
         Err(())
     }
 }
 
-fn try_get_lit_int(lit: &syn::Lit) -> Result<&syn::LitInt, ()> {
-    if let syn::Lit::Int(lit) = lit {
+fn try_get_lit_int(lit: &syn::Expr) -> Result<&syn::LitInt, ()> {
+    if let syn::Expr::Lit(syn::ExprLit {
+        lit: syn::Lit::Int(lit),
+        ..
+    }) = lit {
         Ok(lit)
     } else {
         Err(())
     }
 }
 
-fn try_get_lit_bool(lit: &syn::Lit) -> Result<&syn::LitBool, ()> {
-    if let syn::Lit::Bool(lit) = lit {
+fn try_get_lit_bool(lit: &syn::Expr) -> Result<&syn::LitBool, ()> {
+    if let syn::Expr::Lit(syn::ExprLit {
+        lit: syn::Lit::Bool(lit),
+        ..
+    }) = lit {
         Ok(lit)
     } else {
         Err(())
     }
 }
 
-fn get_variant_name(cx: &Ctxt, attr_name: Symbol, lit: &syn::Lit) -> Result<VariantName, ()> {
-    get_variant_name2(cx, attr_name, attr_name, lit)
+fn get_variant_name(
+    cx: &Ctxt,
+    attr_name: Symbol,
+    meta: &ParseNestedMeta,
+) -> syn::Result<Option<VariantName>> {
+    get_variant_name2(cx, attr_name, attr_name, meta)
 }
 
 // meta_item_name is unused but is present to comply with the contract for
 // get_ser_and_de.
-fn get_variant_name2(cx: &Ctxt, attr_name: Symbol, _meta_item_name: Symbol, lit: &syn::Lit) -> Result<VariantName, ()> {
-    if let Ok(lit) = try_get_lit_str(lit) {
-        Ok(VariantName::String(lit.value()))
-    }
-    else if let Ok(lit) = try_get_lit_int(lit) {
-        let parse_result = lit.base10_parse();
-
-        if let Ok(i) = parse_result {
-            Ok(VariantName::Integer(i))
-        } else {
-            cx.error_spanned_by(lit, format!("serde {} attribute has an integer value that cannot be represented as an i64", attr_name));
-            Err(())
-        }
-    }
-    else if let Ok(lit) = try_get_lit_bool(lit) {
-        Ok(VariantName::Boolean(lit.value()))
-    } else {
-        cx.error_spanned_by(lit, format!("expected serde {} attribute to be a string, integer, or boolean literal", attr_name));
-        Err(())
-    }
-}
-
-fn get_lit_str2<'a>(
+fn get_variant_name2(
     cx: &Ctxt,
     attr_name: Symbol,
     meta_item_name: Symbol,
-    lit: &'a syn::Lit,
-) -> Result<&'a syn::LitStr, ()> {
-    if let Ok(lit) = try_get_lit_str(lit) {
-        Ok(lit)
-=======
+    meta: &ParseNestedMeta,
+) -> syn::Result<Option<VariantName>> {
+    let expr: syn::Expr = meta.value()?.parse()?;
+    let mut value = &expr;
+    while let syn::Expr::Group(e) = value {
+        value = &e.expr;
+    }
+    if let Ok(lit) = try_get_lit_str(value) {
+        Ok(Some(VariantName::String(lit.value())))
+    }
+    else if let Ok(lit) = try_get_lit_int(value) {
+        let parse_result = lit.base10_parse();
+
+        if let Ok(i) = parse_result {
+            Ok(Some(VariantName::Integer(i)))
+        } else {
+            cx.error_spanned_by(lit, format!("serde {} attribute has an integer value that cannot be represented as an i64", attr_name));
+            Ok(None)
+        }
+    }
+    else if let Ok(lit) = try_get_lit_bool(value) {
+        Ok(Some(VariantName::Boolean(lit.value())))
+    } else {
+        cx.error_spanned_by(expr, format!("expected serde {} attribute to be a string, integer, or boolean literal: `{} = \"...\"`", attr_name, meta_item_name));
+        Ok(None)
+    }
+}
+
 fn get_lit_str2(
     cx: &Ctxt,
     attr_name: Symbol,
@@ -1584,10 +1549,7 @@
     while let syn::Expr::Group(e) = value {
         value = &e.expr;
     }
-    if let syn::Expr::Lit(syn::ExprLit {
-        lit: syn::Lit::Str(lit),
-        ..
-    }) = value
+    if let Ok(lit) = try_get_lit_str(value)
     {
         let suffix = lit.suffix();
         if !suffix.is_empty() {
@@ -1597,7 +1559,6 @@
             );
         }
         Ok(Some(lit.clone()))
->>>>>>> 27414c90
     } else {
         cx.error_spanned_by(
             expr,
