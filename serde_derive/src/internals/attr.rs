use internals::symbol::*;
use internals::Ctxt;
use proc_macro2::{Group, Span, TokenStream, TokenTree};
use quote::ToTokens;
use std::borrow::Cow;
use std::collections::{BTreeSet, HashSet};
use std::str::FromStr;
use syn;
use syn::parse::{self, Parse, ParseStream};
use syn::punctuated::Punctuated;
use syn::Ident;
use syn::Meta::{List, NameValue, Path};
use syn::NestedMeta::{Lit, Meta};

// This module handles parsing of `#[serde(...)]` attributes. The entrypoints
// are `attr::Container::from_ast`, `attr::Variant::from_ast`, and
// `attr::Field::from_ast`. Each returns an instance of the corresponding
// struct. Note that none of them return a Result. Unrecognized, malformed, or
// duplicated attributes result in a span_err but otherwise are ignored. The
// user will see errors simultaneously for all bad attributes in the crate
// rather than just the first.

pub use internals::case::RenameRule;

struct Attr<'c, T> {
    cx: &'c Ctxt,
    name: Symbol,
    tokens: TokenStream,
    value: Option<T>,
}

impl<'c, T> Attr<'c, T> {
    fn none(cx: &'c Ctxt, name: Symbol) -> Self {
        Attr {
            cx: cx,
            name: name,
            tokens: TokenStream::new(),
            value: None,
        }
    }

    fn set<A: ToTokens>(&mut self, obj: A, value: T) {
        let tokens = obj.into_token_stream();

        if self.value.is_some() {
            self.cx
                .error_spanned_by(tokens, format!("duplicate serde attribute `{}`", self.name));
        } else {
            self.tokens = tokens;
            self.value = Some(value);
        }
    }

    fn set_opt<A: ToTokens>(&mut self, obj: A, value: Option<T>) {
        if let Some(value) = value {
            self.set(obj, value);
        }
    }

    fn set_if_none(&mut self, value: T) {
        if self.value.is_none() {
            self.value = Some(value);
        }
    }

    fn get(self) -> Option<T> {
        self.value
    }

    fn get_with_tokens(self) -> Option<(TokenStream, T)> {
        match self.value {
            Some(v) => Some((self.tokens, v)),
            None => None,
        }
    }
}

struct BoolAttr<'c>(Attr<'c, ()>);

impl<'c> BoolAttr<'c> {
    fn none(cx: &'c Ctxt, name: Symbol) -> Self {
        BoolAttr(Attr::none(cx, name))
    }

    fn set_true<A: ToTokens>(&mut self, obj: A) {
        self.0.set(obj, ());
    }

    fn get(&self) -> bool {
        self.0.value.is_some()
    }
}

struct VecAttr<'c, T> {
    cx: &'c Ctxt,
    name: Symbol,
    first_dup_tokens: TokenStream,
    values: Vec<T>,
}

impl<'c, T> VecAttr<'c, T> {
    fn none(cx: &'c Ctxt, name: Symbol) -> Self {
        VecAttr {
            cx: cx,
            name: name,
            first_dup_tokens: TokenStream::new(),
            values: Vec::new(),
        }
    }

    fn insert<A: ToTokens>(&mut self, obj: A, value: T) {
        if self.values.len() == 1 {
            self.first_dup_tokens = obj.into_token_stream();
        }
        self.values.push(value);
    }

    fn at_most_one(mut self) -> Result<Option<T>, ()> {
        if self.values.len() > 1 {
            let dup_token = self.first_dup_tokens;
            self.cx.error_spanned_by(
                dup_token,
                format!("duplicate serde attribute `{}`", self.name),
            );
            Err(())
        } else {
            Ok(self.values.pop())
        }
    }

    fn get(self) -> Vec<T> {
        self.values
    }
}

pub struct Name {
    serialize: String,
    serialize_renamed: bool,
    deserialize: String,
    deserialize_renamed: bool,
    deserialize_aliases: Vec<String>,
}

#[allow(deprecated)]
fn unraw(ident: &Ident) -> String {
    // str::trim_start_matches was added in 1.30, trim_left_matches deprecated
    // in 1.33. We currently support rustc back to 1.15 so we need to continue
    // to use the deprecated one.
    ident.to_string().trim_left_matches("r#").to_owned()
}

impl Name {
    fn from_attrs(
        source_name: String,
        ser_name: Attr<String>,
        de_name: Attr<String>,
        de_aliases: Option<VecAttr<String>>,
    ) -> Name {
        let deserialize_aliases = match de_aliases {
            Some(de_aliases) => {
                let mut alias_list = BTreeSet::new();
                for alias_name in de_aliases.get() {
                    alias_list.insert(alias_name);
                }
                alias_list.into_iter().collect()
            }
            None => Vec::new(),
        };

        let ser_name = ser_name.get();
        let ser_renamed = ser_name.is_some();
        let de_name = de_name.get();
        let de_renamed = de_name.is_some();
        Name {
            serialize: ser_name.unwrap_or_else(|| source_name.clone()),
            serialize_renamed: ser_renamed,
            deserialize: de_name.unwrap_or(source_name),
            deserialize_renamed: de_renamed,
            deserialize_aliases: deserialize_aliases,
        }
    }

    /// Return the container name for the container when serializing.
    pub fn serialize_name(&self) -> String {
        self.serialize.clone()
    }

    /// Return the container name for the container when deserializing.
    pub fn deserialize_name(&self) -> String {
        self.deserialize.clone()
    }

    fn deserialize_aliases(&self) -> Vec<String> {
        let mut aliases = self.deserialize_aliases.clone();
        let main_name = self.deserialize_name();
        if !aliases.contains(&main_name) {
            aliases.push(main_name);
        }
        aliases
    }
}

pub struct RenameAllRules {
    serialize: RenameRule,
    deserialize: RenameRule,
}

/// Represents struct or enum attribute information.
pub struct Container {
    name: Name,
    transparent: bool,
    deny_unknown_fields: bool,
    default: Default,
    rename_all_rules: RenameAllRules,
    ser_bound: Option<Vec<syn::WherePredicate>>,
    de_bound: Option<Vec<syn::WherePredicate>>,
    tag: TagType,
    type_from: Option<syn::Type>,
    type_try_from: Option<syn::Type>,
    type_into: Option<syn::Type>,
    remote: Option<syn::Path>,
    identifier: Identifier,
    has_flatten: bool,
    serde_path: Option<syn::Path>,

    deserialize_state: Option<syn::Type>,
    serialize_state: Option<syn::Type>,
    de_parameters: Option<Vec<syn::GenericParam>>,
    ser_parameters: Option<Vec<syn::GenericParam>>,
}

/// Styles of representing an enum.
pub enum TagType {
    /// The default.
    ///
    /// ```json
    /// {"variant1": {"key1": "value1", "key2": "value2"}}
    /// ```
    External,

    /// `#[serde(tag = "type")]`
    ///
    /// ```json
    /// {"type": "variant1", "key1": "value1", "key2": "value2"}
    /// ```
    Internal { tag: String },

    /// `#[serde(tag = "t", content = "c")]`
    ///
    /// ```json
    /// {"t": "variant1", "c": {"key1": "value1", "key2": "value2"}}
    /// ```
    Adjacent { tag: String, content: String },

    /// `#[serde(untagged)]`
    ///
    /// ```json
    /// {"key1": "value1", "key2": "value2"}
    /// ```
    None,
}

/// Whether this enum represents the fields of a struct or the variants of an
/// enum.
#[derive(Copy, Clone)]
pub enum Identifier {
    /// It does not.
    No,

    /// This enum represents the fields of a struct. All of the variants must be
    /// unit variants, except possibly one which is annotated with
    /// `#[serde(other)]` and is a newtype variant.
    Field,

    /// This enum represents the variants of an enum. All of the variants must
    /// be unit variants.
    Variant,
}

impl Identifier {
    #[cfg(feature = "deserialize_in_place")]
    pub fn is_some(self) -> bool {
        match self {
            Identifier::No => false,
            Identifier::Field | Identifier::Variant => true,
        }
    }
}

impl Container {
    /// Extract out the `#[serde(...)]` attributes from an item.
    pub fn from_ast(cx: &Ctxt, item: &syn::DeriveInput) -> Self {
<<<<<<< HEAD
        let mut ser_name = Attr::none(cx, "rename");
        let mut de_name = Attr::none(cx, "rename");
        let mut transparent = BoolAttr::none(cx, "transparent");
        let mut deny_unknown_fields = BoolAttr::none(cx, "deny_unknown_fields");
        let mut default = Attr::none(cx, "default");
        let mut rename_all_ser_rule = Attr::none(cx, "rename_all");
        let mut rename_all_de_rule = Attr::none(cx, "rename_all");
        let mut ser_bound = Attr::none(cx, "bound");
        let mut de_bound = Attr::none(cx, "bound");
        let mut untagged = BoolAttr::none(cx, "untagged");
        let mut internal_tag = Attr::none(cx, "tag");
        let mut content = Attr::none(cx, "content");
        let mut type_from = Attr::none(cx, "from");
        let mut type_try_from = Attr::none(cx, "try_from");
        let mut type_into = Attr::none(cx, "into");
        let mut remote = Attr::none(cx, "remote");
        let mut field_identifier = BoolAttr::none(cx, "field_identifier");
        let mut variant_identifier = BoolAttr::none(cx, "variant_identifier");
        let mut serde_path = Attr::none(cx, "crate");
        let mut deserialize_state = Attr::none(cx, "deserialize_state");
        let mut serialize_state = Attr::none(cx, "serialize_state");
        let mut de_parameters = Attr::none(cx, "de_parameters");
        let mut ser_parameters = Attr::none(cx, "ser_parameters");

        for meta_items in item.attrs.iter().filter_map(get_serde_meta_items) {
            for meta_item in meta_items {
                match meta_item {
                    // Parse `#[serde(rename = "foo")]`
                    Meta(NameValue(ref m)) if m.ident == "rename" => {
                        if let Ok(s) = get_lit_str(cx, &m.ident, &m.ident, &m.lit) {
                            ser_name.set(&m.ident, s.value());
                            de_name.set(&m.ident, s.value());
                        }
=======
        let mut ser_name = Attr::none(cx, RENAME);
        let mut de_name = Attr::none(cx, RENAME);
        let mut transparent = BoolAttr::none(cx, TRANSPARENT);
        let mut deny_unknown_fields = BoolAttr::none(cx, DENY_UNKNOWN_FIELDS);
        let mut default = Attr::none(cx, DEFAULT);
        let mut rename_all_ser_rule = Attr::none(cx, RENAME_ALL);
        let mut rename_all_de_rule = Attr::none(cx, RENAME_ALL);
        let mut ser_bound = Attr::none(cx, BOUND);
        let mut de_bound = Attr::none(cx, BOUND);
        let mut untagged = BoolAttr::none(cx, UNTAGGED);
        let mut internal_tag = Attr::none(cx, TAG);
        let mut content = Attr::none(cx, CONTENT);
        let mut type_from = Attr::none(cx, FROM);
        let mut type_try_from = Attr::none(cx, TRY_FROM);
        let mut type_into = Attr::none(cx, INTO);
        let mut remote = Attr::none(cx, REMOTE);
        let mut field_identifier = BoolAttr::none(cx, FIELD_IDENTIFIER);
        let mut variant_identifier = BoolAttr::none(cx, VARIANT_IDENTIFIER);
        let mut serde_path = Attr::none(cx, CRATE);

        for meta_item in item
            .attrs
            .iter()
            .flat_map(|attr| get_serde_meta_items(cx, attr))
            .flatten()
        {
            match &meta_item {
                // Parse `#[serde(rename = "foo")]`
                Meta(NameValue(m)) if m.path == RENAME => {
                    if let Ok(s) = get_lit_str(cx, RENAME, &m.lit) {
                        ser_name.set(&m.path, s.value());
                        de_name.set(&m.path, s.value());
>>>>>>> cf314185
                    }
                }

                // Parse `#[serde(rename(serialize = "foo", deserialize = "bar"))]`
                Meta(List(m)) if m.path == RENAME => {
                    if let Ok((ser, de)) = get_renames(cx, &m.nested) {
                        ser_name.set_opt(&m.path, ser.map(syn::LitStr::value));
                        de_name.set_opt(&m.path, de.map(syn::LitStr::value));
                    }
                }

                // Parse `#[serde(rename_all = "foo")]`
                Meta(NameValue(m)) if m.path == RENAME_ALL => {
                    if let Ok(s) = get_lit_str(cx, RENAME_ALL, &m.lit) {
                        match RenameRule::from_str(&s.value()) {
                            Ok(rename_rule) => {
                                rename_all_ser_rule.set(&m.path, rename_rule);
                                rename_all_de_rule.set(&m.path, rename_rule);
                            }
                            Err(()) => cx.error_spanned_by(
                                s,
                                format!(
                                    "unknown rename rule for #[serde(rename_all = {:?})]",
                                    s.value(),
                                ),
                            ),
                        }
                    }
                }

                // Parse `#[serde(rename_all(serialize = "foo", deserialize = "bar"))]`
                Meta(List(m)) if m.path == RENAME_ALL => {
                    if let Ok((ser, de)) = get_renames(cx, &m.nested) {
                        if let Some(ser) = ser {
                            match RenameRule::from_str(&ser.value()) {
                                Ok(rename_rule) => rename_all_ser_rule.set(&m.path, rename_rule),
                                Err(()) => cx.error_spanned_by(
                                    ser,
                                    format!(
                                        "unknown rename rule for #[serde(rename_all = {:?})]",
                                        ser.value(),
                                    ),
                                ),
                            }
                        }
                        if let Some(de) = de {
                            match RenameRule::from_str(&de.value()) {
                                Ok(rename_rule) => rename_all_de_rule.set(&m.path, rename_rule),
                                Err(()) => cx.error_spanned_by(
                                    de,
                                    format!(
                                        "unknown rename rule for #[serde(rename_all = {:?})]",
                                        de.value(),
                                    ),
                                ),
                            }
                        }
                    }
                }

                // Parse `#[serde(transparent)]`
                Meta(Path(word)) if word == TRANSPARENT => {
                    transparent.set_true(word);
                }

                // Parse `#[serde(deny_unknown_fields)]`
                Meta(Path(word)) if word == DENY_UNKNOWN_FIELDS => {
                    deny_unknown_fields.set_true(word);
                }

                // Parse `#[serde(default)]`
                Meta(Path(word)) if word == DEFAULT => match &item.data {
                    syn::Data::Struct(syn::DataStruct { fields, .. }) => match fields {
                        syn::Fields::Named(_) => {
                            default.set(word, Default::Default);
                        }
                        syn::Fields::Unnamed(_) | syn::Fields::Unit => cx.error_spanned_by(
                            fields,
                            "#[serde(default)] can only be used on structs with named fields",
                        ),
                    },
                    syn::Data::Enum(syn::DataEnum { enum_token, .. }) => cx.error_spanned_by(
                        enum_token,
                        "#[serde(default)] can only be used on structs with named fields",
                    ),
                    syn::Data::Union(syn::DataUnion { union_token, .. }) => cx.error_spanned_by(
                        union_token,
                        "#[serde(default)] can only be used on structs with named fields",
                    ),
                },

                // Parse `#[serde(default = "...")]`
                Meta(NameValue(m)) if m.path == DEFAULT => {
                    if let Ok(path) = parse_lit_into_expr_path(cx, DEFAULT, &m.lit) {
                        match &item.data {
                            syn::Data::Struct(syn::DataStruct { fields, .. }) => {
                                match fields {
                                    syn::Fields::Named(_) => {
                                        default.set(&m.path, Default::Path(path));
                                    }
                                    syn::Fields::Unnamed(_) | syn::Fields::Unit => cx
                                        .error_spanned_by(
                                            fields,
                                            "#[serde(default = \"...\")] can only be used on structs with named fields",
                                        ),
                                }
                            }
                            syn::Data::Enum(syn::DataEnum { enum_token, .. }) => cx
                                .error_spanned_by(
                                    enum_token,
                                    "#[serde(default = \"...\")] can only be used on structs with named fields",
                                ),
                            syn::Data::Union(syn::DataUnion {
                                union_token, ..
                            }) => cx.error_spanned_by(
                                union_token,
                                "#[serde(default = \"...\")] can only be used on structs with named fields",
                            ),
                        }
                    }
                }

                // Parse `#[serde(bound = "T: SomeBound")]`
                Meta(NameValue(m)) if m.path == BOUND => {
                    if let Ok(where_predicates) = parse_lit_into_where(cx, BOUND, BOUND, &m.lit) {
                        ser_bound.set(&m.path, where_predicates.clone());
                        de_bound.set(&m.path, where_predicates);
                    }
                }

                // Parse `#[serde(bound(serialize = "...", deserialize = "..."))]`
                Meta(List(m)) if m.path == BOUND => {
                    if let Ok((ser, de)) = get_where_predicates(cx, &m.nested) {
                        ser_bound.set_opt(&m.path, ser);
                        de_bound.set_opt(&m.path, de);
                    }
                }

                // Parse `#[serde(untagged)]`
                Meta(Path(word)) if word == UNTAGGED => match item.data {
                    syn::Data::Enum(_) => {
                        untagged.set_true(word);
                    }
                    syn::Data::Struct(syn::DataStruct { struct_token, .. }) => {
                        cx.error_spanned_by(
                            struct_token,
                            "#[serde(untagged)] can only be used on enums",
                        );
                    }
                    syn::Data::Union(syn::DataUnion { union_token, .. }) => {
                        cx.error_spanned_by(
                            union_token,
                            "#[serde(untagged)] can only be used on enums",
                        );
                    }
                },

                // Parse `#[serde(tag = "type")]`
                Meta(NameValue(m)) if m.path == TAG => {
                    if let Ok(s) = get_lit_str(cx, TAG, &m.lit) {
                        match &item.data {
                            syn::Data::Enum(_) => {
                                internal_tag.set(&m.path, s.value());
                            }
                            syn::Data::Struct(syn::DataStruct { fields, .. }) => match fields {
                                syn::Fields::Named(_) => {
                                    internal_tag.set(&m.path, s.value());
                                }
                                syn::Fields::Unnamed(_) | syn::Fields::Unit => {
                                    cx.error_spanned_by(
                                            fields,
                                            "#[serde(tag = \"...\")] can only be used on enums and structs with named fields",
                                        );
                                }
                            },
                            syn::Data::Union(syn::DataUnion { union_token, .. }) => {
                                cx.error_spanned_by(
                                    union_token,
                                    "#[serde(tag = \"...\")] can only be used on enums and structs with named fields",
                                );
                            }
                        }
                    }
                }

                // Parse `#[serde(content = "c")]`
                Meta(NameValue(m)) if m.path == CONTENT => {
                    if let Ok(s) = get_lit_str(cx, CONTENT, &m.lit) {
                        match &item.data {
                            syn::Data::Enum(_) => {
                                content.set(&m.path, s.value());
                            }
                            syn::Data::Struct(syn::DataStruct { struct_token, .. }) => {
                                cx.error_spanned_by(
                                    struct_token,
                                    "#[serde(content = \"...\")] can only be used on enums",
                                );
                            }
                            syn::Data::Union(syn::DataUnion { union_token, .. }) => {
                                cx.error_spanned_by(
                                    union_token,
                                    "#[serde(content = \"...\")] can only be used on enums",
                                );
                            }
                        }
                    }
                }

                // Parse `#[serde(from = "Type")]
                Meta(NameValue(m)) if m.path == FROM => {
                    if let Ok(from_ty) = parse_lit_into_ty(cx, FROM, &m.lit) {
                        type_from.set_opt(&m.path, Some(from_ty));
                    }
                }

                // Parse `#[serde(try_from = "Type")]
                Meta(NameValue(m)) if m.path == TRY_FROM => {
                    if let Ok(try_from_ty) = parse_lit_into_ty(cx, TRY_FROM, &m.lit) {
                        type_try_from.set_opt(&m.path, Some(try_from_ty));
                    }
                }

                // Parse `#[serde(into = "Type")]
                Meta(NameValue(m)) if m.path == INTO => {
                    if let Ok(into_ty) = parse_lit_into_ty(cx, INTO, &m.lit) {
                        type_into.set_opt(&m.path, Some(into_ty));
                    }
                }

                // Parse `#[serde(remote = "...")]`
                Meta(NameValue(m)) if m.path == REMOTE => {
                    if let Ok(path) = parse_lit_into_path(cx, REMOTE, &m.lit) {
                        if is_primitive_path(&path, "Self") {
                            remote.set(&m.path, item.ident.clone().into());
                        } else {
                            remote.set(&m.path, path);
                        }
                    }
                }

                // Parse `#[serde(field_identifier)]`
                Meta(Path(word)) if word == FIELD_IDENTIFIER => {
                    field_identifier.set_true(word);
                }

                // Parse `#[serde(variant_identifier)]`
                Meta(Path(word)) if word == VARIANT_IDENTIFIER => {
                    variant_identifier.set_true(word);
                }

                // Parse `#[serde(crate = "foo")]`
                Meta(NameValue(m)) if m.path == CRATE => {
                    if let Ok(path) = parse_lit_into_path(cx, CRATE, &m.lit) {
                        serde_path.set(&m.path, path)
                    }
                }

<<<<<<< HEAD
                    // Parse `#[serde(deserialize_state = "...")]`
                    Meta(NameValue(ref m)) if m.ident == "deserialize_state" => {
                        if let Ok(path) = parse_lit_into_ty(cx, &m.ident, &m.lit) {
                            deserialize_state.set(&m.ident, path);
                        }
                    }

                    // Parse `#[serde(serialize_state = "...")]`
                    Meta(NameValue(ref m)) if m.ident == "serialize_state" => {
                        if let Ok(path) = parse_lit_into_ty(cx, &m.ident, &m.lit) {
                            serialize_state.set(&m.ident, path);
                        }
                    }

                    Meta(NameValue(ref m)) if m.ident == "de_parameters" => {
                        if let Ok(path) = parse_lit_into_generics(cx, &m.ident, &m.lit) {
                            de_parameters.set(&m.ident, path);
                        }
                    }

                    Meta(NameValue(ref m)) if m.ident == "ser_parameters" => {
                        if let Ok(path) = parse_lit_into_generics(cx, &m.ident, &m.lit) {
                            ser_parameters.set(&m.ident, path);
                        }
                    }

                    Meta(ref meta_item) => {
                        cx.error_spanned_by(
                            meta_item.name(),
                            format!("unknown serde container attribute `{}`", meta_item.name()),
                        );
                    }
=======
                Meta(meta_item) => {
                    let path = meta_item
                        .path()
                        .into_token_stream()
                        .to_string()
                        .replace(' ', "");
                    cx.error_spanned_by(
                        meta_item.path(),
                        format!("unknown serde container attribute `{}`", path),
                    );
                }
>>>>>>> cf314185

                Lit(lit) => {
                    cx.error_spanned_by(lit, "unexpected literal in serde container attribute");
                }
            }
        }

        Container {
            name: Name::from_attrs(unraw(&item.ident), ser_name, de_name, None),
            transparent: transparent.get(),
            deny_unknown_fields: deny_unknown_fields.get(),
            default: default.get().unwrap_or(Default::None),
            rename_all_rules: RenameAllRules {
                serialize: rename_all_ser_rule.get().unwrap_or(RenameRule::None),
                deserialize: rename_all_de_rule.get().unwrap_or(RenameRule::None),
            },
            ser_bound: ser_bound.get(),
            de_bound: de_bound.get(),
            tag: decide_tag(cx, item, untagged, internal_tag, content),
            type_from: type_from.get(),
            type_try_from: type_try_from.get(),
            type_into: type_into.get(),
            remote: remote.get(),
            identifier: decide_identifier(cx, item, field_identifier, variant_identifier),
            has_flatten: false,
            serde_path: serde_path.get(),
            deserialize_state: deserialize_state.get(),
            serialize_state: serialize_state.get(),
            de_parameters: de_parameters.get(),
            ser_parameters: ser_parameters.get(),
        }
    }

    pub fn name(&self) -> &Name {
        &self.name
    }

    pub fn rename_all_rules(&self) -> &RenameAllRules {
        &self.rename_all_rules
    }

    pub fn transparent(&self) -> bool {
        self.transparent
    }

    pub fn deny_unknown_fields(&self) -> bool {
        self.deny_unknown_fields
    }

    pub fn default(&self) -> &Default {
        &self.default
    }

    pub fn ser_bound(&self) -> Option<&[syn::WherePredicate]> {
        self.ser_bound.as_ref().map(|vec| &vec[..])
    }

    pub fn de_bound(&self) -> Option<&[syn::WherePredicate]> {
        self.de_bound.as_ref().map(|vec| &vec[..])
    }

    pub fn tag(&self) -> &TagType {
        &self.tag
    }

    pub fn type_from(&self) -> Option<&syn::Type> {
        self.type_from.as_ref()
    }

    pub fn type_try_from(&self) -> Option<&syn::Type> {
        self.type_try_from.as_ref()
    }

    pub fn type_into(&self) -> Option<&syn::Type> {
        self.type_into.as_ref()
    }

    pub fn remote(&self) -> Option<&syn::Path> {
        self.remote.as_ref()
    }

    pub fn identifier(&self) -> Identifier {
        self.identifier
    }

    pub fn has_flatten(&self) -> bool {
        self.has_flatten
    }

    pub fn mark_has_flatten(&mut self) {
        self.has_flatten = true;
    }

    pub fn custom_serde_path(&self) -> Option<&syn::Path> {
        self.serde_path.as_ref()
    }

    pub fn serde_path(&self) -> Cow<syn::Path> {
        self.custom_serde_path()
            .map_or_else(|| Cow::Owned(parse_quote!(_serde)), Cow::Borrowed)
    }

    pub fn deserialize_state(&self) -> Option<&syn::Type> {
        self.deserialize_state.as_ref()
    }

    pub fn serialize_state(&self) -> Option<&syn::Type> {
        self.serialize_state.as_ref()
    }

    pub fn de_parameters(&self) -> Option<&[syn::GenericParam]> {
        self.de_parameters.as_ref().map(|x| &x[..])
    }

    pub fn ser_parameters(&self) -> Option<&[syn::GenericParam]> {
        self.ser_parameters.as_ref().map(|x| &x[..])
    }
}

fn decide_tag(
    cx: &Ctxt,
    item: &syn::DeriveInput,
    untagged: BoolAttr,
    internal_tag: Attr<String>,
    content: Attr<String>,
) -> TagType {
    match (
        untagged.0.get_with_tokens(),
        internal_tag.get_with_tokens(),
        content.get_with_tokens(),
    ) {
        (None, None, None) => TagType::External,
        (Some(_), None, None) => TagType::None,
        (None, Some((_, tag)), None) => {
            // Check that there are no tuple variants.
            if let syn::Data::Enum(data) = &item.data {
                for variant in &data.variants {
                    match &variant.fields {
                        syn::Fields::Named(_) | syn::Fields::Unit => {}
                        syn::Fields::Unnamed(fields) => {
                            if fields.unnamed.len() != 1 {
                                cx.error_spanned_by(
                                    variant,
                                    "#[serde(tag = \"...\")] cannot be used with tuple variants",
                                );
                                break;
                            }
                        }
                    }
                }
            }
            TagType::Internal { tag: tag }
        }
        (Some((untagged_tokens, _)), Some((tag_tokens, _)), None) => {
            cx.error_spanned_by(
                untagged_tokens,
                "enum cannot be both untagged and internally tagged",
            );
            cx.error_spanned_by(
                tag_tokens,
                "enum cannot be both untagged and internally tagged",
            );
            TagType::External // doesn't matter, will error
        }
        (None, None, Some((content_tokens, _))) => {
            cx.error_spanned_by(
                content_tokens,
                "#[serde(tag = \"...\", content = \"...\")] must be used together",
            );
            TagType::External
        }
        (Some((untagged_tokens, _)), None, Some((content_tokens, _))) => {
            cx.error_spanned_by(
                untagged_tokens,
                "untagged enum cannot have #[serde(content = \"...\")]",
            );
            cx.error_spanned_by(
                content_tokens,
                "untagged enum cannot have #[serde(content = \"...\")]",
            );
            TagType::External
        }
        (None, Some((_, tag)), Some((_, content))) => TagType::Adjacent {
            tag: tag,
            content: content,
        },
        (Some((untagged_tokens, _)), Some((tag_tokens, _)), Some((content_tokens, _))) => {
            cx.error_spanned_by(
                untagged_tokens,
                "untagged enum cannot have #[serde(tag = \"...\", content = \"...\")]",
            );
            cx.error_spanned_by(
                tag_tokens,
                "untagged enum cannot have #[serde(tag = \"...\", content = \"...\")]",
            );
            cx.error_spanned_by(
                content_tokens,
                "untagged enum cannot have #[serde(tag = \"...\", content = \"...\")]",
            );
            TagType::External
        }
    }
}

fn decide_identifier(
    cx: &Ctxt,
    item: &syn::DeriveInput,
    field_identifier: BoolAttr,
    variant_identifier: BoolAttr,
) -> Identifier {
    match (
        &item.data,
        field_identifier.0.get_with_tokens(),
        variant_identifier.0.get_with_tokens(),
    ) {
        (_, None, None) => Identifier::No,
        (_, Some((field_identifier_tokens, _)), Some((variant_identifier_tokens, _))) => {
            cx.error_spanned_by(
                field_identifier_tokens,
                "#[serde(field_identifier)] and #[serde(variant_identifier)] cannot both be set",
            );
            cx.error_spanned_by(
                variant_identifier_tokens,
                "#[serde(field_identifier)] and #[serde(variant_identifier)] cannot both be set",
            );
            Identifier::No
        }
        (syn::Data::Enum(_), Some(_), None) => Identifier::Field,
        (syn::Data::Enum(_), None, Some(_)) => Identifier::Variant,
        (syn::Data::Struct(syn::DataStruct { struct_token, .. }), Some(_), None) => {
            cx.error_spanned_by(
                struct_token,
                "#[serde(field_identifier)] can only be used on an enum",
            );
            Identifier::No
        }
        (syn::Data::Union(syn::DataUnion { union_token, .. }), Some(_), None) => {
            cx.error_spanned_by(
                union_token,
                "#[serde(field_identifier)] can only be used on an enum",
            );
            Identifier::No
        }
        (syn::Data::Struct(syn::DataStruct { struct_token, .. }), None, Some(_)) => {
            cx.error_spanned_by(
                struct_token,
                "#[serde(variant_identifier)] can only be used on an enum",
            );
            Identifier::No
        }
        (syn::Data::Union(syn::DataUnion { union_token, .. }), None, Some(_)) => {
            cx.error_spanned_by(
                union_token,
                "#[serde(variant_identifier)] can only be used on an enum",
            );
            Identifier::No
        }
    }
}

/// Represents variant attribute information
pub struct Variant {
    name: Name,
    rename_all_rules: RenameAllRules,
    ser_bound: Option<Vec<syn::WherePredicate>>,
    de_bound: Option<Vec<syn::WherePredicate>>,
    skip_deserializing: bool,
    skip_serializing: bool,
    other: bool,
    serialize_with: Option<syn::ExprPath>,
    deserialize_with: Option<syn::ExprPath>,
    borrow: Option<syn::Meta>,
}

impl Variant {
    pub fn from_ast(cx: &Ctxt, variant: &syn::Variant) -> Self {
        let mut ser_name = Attr::none(cx, RENAME);
        let mut de_name = Attr::none(cx, RENAME);
        let mut de_aliases = VecAttr::none(cx, RENAME);
        let mut skip_deserializing = BoolAttr::none(cx, SKIP_DESERIALIZING);
        let mut skip_serializing = BoolAttr::none(cx, SKIP_SERIALIZING);
        let mut rename_all_ser_rule = Attr::none(cx, RENAME_ALL);
        let mut rename_all_de_rule = Attr::none(cx, RENAME_ALL);
        let mut ser_bound = Attr::none(cx, BOUND);
        let mut de_bound = Attr::none(cx, BOUND);
        let mut other = BoolAttr::none(cx, OTHER);
        let mut serialize_with = Attr::none(cx, SERIALIZE_WITH);
        let mut deserialize_with = Attr::none(cx, DESERIALIZE_WITH);
        let mut borrow = Attr::none(cx, BORROW);

        for meta_item in variant
            .attrs
            .iter()
            .flat_map(|attr| get_serde_meta_items(cx, attr))
            .flatten()
        {
            match &meta_item {
                // Parse `#[serde(rename = "foo")]`
                Meta(NameValue(m)) if m.path == RENAME => {
                    if let Ok(s) = get_lit_str(cx, RENAME, &m.lit) {
                        ser_name.set(&m.path, s.value());
                        de_name.set_if_none(s.value());
                        de_aliases.insert(&m.path, s.value());
                    }
                }

                // Parse `#[serde(rename(serialize = "foo", deserialize = "bar"))]`
                Meta(List(m)) if m.path == RENAME => {
                    if let Ok((ser, de)) = get_multiple_renames(cx, &m.nested) {
                        ser_name.set_opt(&m.path, ser.map(syn::LitStr::value));
                        for de_value in de {
                            de_name.set_if_none(de_value.value());
                            de_aliases.insert(&m.path, de_value.value());
                        }
                    }
                }

                // Parse `#[serde(alias = "foo")]`
                Meta(NameValue(m)) if m.path == ALIAS => {
                    if let Ok(s) = get_lit_str(cx, ALIAS, &m.lit) {
                        de_aliases.insert(&m.path, s.value());
                    }
                }

                // Parse `#[serde(rename_all = "foo")]`
                Meta(NameValue(m)) if m.path == RENAME_ALL => {
                    if let Ok(s) = get_lit_str(cx, RENAME_ALL, &m.lit) {
                        match RenameRule::from_str(&s.value()) {
                            Ok(rename_rule) => {
                                rename_all_ser_rule.set(&m.path, rename_rule);
                                rename_all_de_rule.set(&m.path, rename_rule);
                            }
                            Err(()) => cx.error_spanned_by(
                                s,
                                format!(
                                    "unknown rename rule for #[serde(rename_all = {:?})]",
                                    s.value()
                                ),
                            ),
                        }
                    }
                }

                // Parse `#[serde(rename_all(serialize = "foo", deserialize = "bar"))]`
                Meta(List(m)) if m.path == RENAME_ALL => {
                    if let Ok((ser, de)) = get_renames(cx, &m.nested) {
                        if let Some(ser) = ser {
                            match RenameRule::from_str(&ser.value()) {
                                Ok(rename_rule) => rename_all_ser_rule.set(&m.path, rename_rule),
                                Err(()) => cx.error_spanned_by(
                                    ser,
                                    format!(
                                        "unknown rename rule for #[serde(rename_all = {:?})]",
                                        ser.value(),
                                    ),
                                ),
                            }
                        }
                        if let Some(de) = de {
                            match RenameRule::from_str(&de.value()) {
                                Ok(rename_rule) => rename_all_de_rule.set(&m.path, rename_rule),
                                Err(()) => cx.error_spanned_by(
                                    de,
                                    format!(
                                        "unknown rename rule for #[serde(rename_all = {:?})]",
                                        de.value(),
                                    ),
                                ),
                            }
                        }
                    }
                }

                // Parse `#[serde(skip)]`
                Meta(Path(word)) if word == SKIP => {
                    skip_serializing.set_true(word);
                    skip_deserializing.set_true(word);
                }

                // Parse `#[serde(skip_deserializing)]`
                Meta(Path(word)) if word == SKIP_DESERIALIZING => {
                    skip_deserializing.set_true(word);
                }

                // Parse `#[serde(skip_serializing)]`
                Meta(Path(word)) if word == SKIP_SERIALIZING => {
                    skip_serializing.set_true(word);
                }

                // Parse `#[serde(other)]`
                Meta(Path(word)) if word == OTHER => {
                    other.set_true(word);
                }

                // Parse `#[serde(bound = "T: SomeBound")]`
                Meta(NameValue(m)) if m.path == BOUND => {
                    if let Ok(where_predicates) = parse_lit_into_where(cx, BOUND, BOUND, &m.lit) {
                        ser_bound.set(&m.path, where_predicates.clone());
                        de_bound.set(&m.path, where_predicates);
                    }
                }

                // Parse `#[serde(bound(serialize = "...", deserialize = "..."))]`
                Meta(List(m)) if m.path == BOUND => {
                    if let Ok((ser, de)) = get_where_predicates(cx, &m.nested) {
                        ser_bound.set_opt(&m.path, ser);
                        de_bound.set_opt(&m.path, de);
                    }
                }

                // Parse `#[serde(with = "...")]`
                Meta(NameValue(m)) if m.path == WITH => {
                    if let Ok(path) = parse_lit_into_expr_path(cx, WITH, &m.lit) {
                        let mut ser_path = path.clone();
                        ser_path
                            .path
                            .segments
                            .push(Ident::new("serialize", Span::call_site()).into());
                        serialize_with.set(&m.path, ser_path);
                        let mut de_path = path;
                        de_path
                            .path
                            .segments
                            .push(Ident::new("deserialize", Span::call_site()).into());
                        deserialize_with.set(&m.path, de_path);
                    }
                }

                // Parse `#[serde(serialize_with = "...")]`
                Meta(NameValue(m)) if m.path == SERIALIZE_WITH => {
                    if let Ok(path) = parse_lit_into_expr_path(cx, SERIALIZE_WITH, &m.lit) {
                        serialize_with.set(&m.path, path);
                    }
                }

                // Parse `#[serde(deserialize_with = "...")]`
                Meta(NameValue(m)) if m.path == DESERIALIZE_WITH => {
                    if let Ok(path) = parse_lit_into_expr_path(cx, DESERIALIZE_WITH, &m.lit) {
                        deserialize_with.set(&m.path, path);
                    }
                }

                // Defer `#[serde(borrow)]` and `#[serde(borrow = "'a + 'b")]`
                Meta(m) if m.path() == BORROW => match &variant.fields {
                    syn::Fields::Unnamed(fields) if fields.unnamed.len() == 1 => {
                        borrow.set(m.path(), m.clone());
                    }
                    _ => {
                        cx.error_spanned_by(
                            variant,
                            "#[serde(borrow)] may only be used on newtype variants",
                        );
                    }
                },

                Meta(meta_item) => {
                    let path = meta_item
                        .path()
                        .into_token_stream()
                        .to_string()
                        .replace(' ', "");
                    cx.error_spanned_by(
                        meta_item.path(),
                        format!("unknown serde variant attribute `{}`", path),
                    );
                }

                Lit(lit) => {
                    cx.error_spanned_by(lit, "unexpected literal in serde variant attribute");
                }
            }
        }

        Variant {
            name: Name::from_attrs(unraw(&variant.ident), ser_name, de_name, Some(de_aliases)),
            rename_all_rules: RenameAllRules {
                serialize: rename_all_ser_rule.get().unwrap_or(RenameRule::None),
                deserialize: rename_all_de_rule.get().unwrap_or(RenameRule::None),
            },
            ser_bound: ser_bound.get(),
            de_bound: de_bound.get(),
            skip_deserializing: skip_deserializing.get(),
            skip_serializing: skip_serializing.get(),
            other: other.get(),
            serialize_with: serialize_with.get(),
            deserialize_with: deserialize_with.get(),
            borrow: borrow.get(),
        }
    }

    pub fn name(&self) -> &Name {
        &self.name
    }

    pub fn aliases(&self) -> Vec<String> {
        self.name.deserialize_aliases()
    }

    pub fn rename_by_rules(&mut self, rules: &RenameAllRules) {
        if !self.name.serialize_renamed {
            self.name.serialize = rules.serialize.apply_to_variant(&self.name.serialize);
        }
        if !self.name.deserialize_renamed {
            self.name.deserialize = rules.deserialize.apply_to_variant(&self.name.deserialize);
        }
    }

    pub fn rename_all_rules(&self) -> &RenameAllRules {
        &self.rename_all_rules
    }

    pub fn ser_bound(&self) -> Option<&[syn::WherePredicate]> {
        self.ser_bound.as_ref().map(|vec| &vec[..])
    }

    pub fn de_bound(&self) -> Option<&[syn::WherePredicate]> {
        self.de_bound.as_ref().map(|vec| &vec[..])
    }

    pub fn skip_deserializing(&self) -> bool {
        self.skip_deserializing
    }

    pub fn skip_serializing(&self) -> bool {
        self.skip_serializing
    }

    pub fn other(&self) -> bool {
        self.other
    }

    pub fn serialize_with(&self) -> Option<&syn::ExprPath> {
        self.serialize_with.as_ref()
    }

    pub fn deserialize_with(&self) -> Option<&syn::ExprPath> {
        self.deserialize_with.as_ref()
    }
}

/// Represents field attribute information
pub struct Field {
    name: Name,
    skip_serializing: bool,
    skip_deserializing: bool,
    skip_serializing_if: Option<syn::ExprPath>,
    default: Default,
    serialize_with: Option<syn::ExprPath>,
    deserialize_with: Option<syn::ExprPath>,
    ser_bound: Option<Vec<syn::WherePredicate>>,
    de_bound: Option<Vec<syn::WherePredicate>>,
    borrowed_lifetimes: BTreeSet<syn::Lifetime>,
    getter: Option<syn::ExprPath>,
    flatten: bool,
    transparent: bool,

    deserialize_state_with: Option<syn::Path>,
    deserialize_state: bool,
    serialize_state_with: Option<syn::Path>,
    serialize_state: bool,
}

/// Represents the default to use for a field when deserializing.
pub enum Default {
    /// Field must always be specified because it does not have a default.
    None,
    /// The default is given by `std::default::Default::default()`.
    Default,
    /// The default is given by this function.
    Path(syn::ExprPath),
}

impl Default {
    pub fn is_none(&self) -> bool {
        match self {
            Default::None => true,
            Default::Default | Default::Path(_) => false,
        }
    }
}

impl Field {
    /// Extract out the `#[serde(...)]` attributes from a struct field.
    pub fn from_ast(
        cx: &Ctxt,
        index: usize,
        field: &syn::Field,
        attrs: Option<&Variant>,
        container_default: &Default,
    ) -> Self {
<<<<<<< HEAD
        let mut ser_name = Attr::none(cx, "rename");
        let mut de_name = Attr::none(cx, "rename");
        let mut de_aliases = VecAttr::none(cx, "rename");
        let mut skip_serializing = BoolAttr::none(cx, "skip_serializing");
        let mut skip_deserializing = BoolAttr::none(cx, "skip_deserializing");
        let mut skip_serializing_if = Attr::none(cx, "skip_serializing_if");
        let mut default = Attr::none(cx, "default");
        let mut serialize_with = Attr::none(cx, "serialize_with");
        let mut deserialize_with = Attr::none(cx, "deserialize_with");
        let mut ser_bound = Attr::none(cx, "bound");
        let mut de_bound = Attr::none(cx, "bound");
        let mut borrowed_lifetimes = Attr::none(cx, "borrow");
        let mut getter = Attr::none(cx, "getter");
        let mut flatten = BoolAttr::none(cx, "flatten");
        let mut deserialize_state_with = Attr::none(cx, "deserialize_state_with");
        let mut deserialize_state = BoolAttr::none(cx, "deserialize_state");
        let mut serialize_state_with = Attr::none(cx, "serialize_state_with");
        let mut serialize_state = BoolAttr::none(cx, "serialize_state");

        let ident = match field.ident {
            Some(ref ident) => unraw(ident),
=======
        let mut ser_name = Attr::none(cx, RENAME);
        let mut de_name = Attr::none(cx, RENAME);
        let mut de_aliases = VecAttr::none(cx, RENAME);
        let mut skip_serializing = BoolAttr::none(cx, SKIP_SERIALIZING);
        let mut skip_deserializing = BoolAttr::none(cx, SKIP_DESERIALIZING);
        let mut skip_serializing_if = Attr::none(cx, SKIP_SERIALIZING_IF);
        let mut default = Attr::none(cx, DEFAULT);
        let mut serialize_with = Attr::none(cx, SERIALIZE_WITH);
        let mut deserialize_with = Attr::none(cx, DESERIALIZE_WITH);
        let mut ser_bound = Attr::none(cx, BOUND);
        let mut de_bound = Attr::none(cx, BOUND);
        let mut borrowed_lifetimes = Attr::none(cx, BORROW);
        let mut getter = Attr::none(cx, GETTER);
        let mut flatten = BoolAttr::none(cx, FLATTEN);

        let ident = match &field.ident {
            Some(ident) => unraw(ident),
>>>>>>> cf314185
            None => index.to_string(),
        };

        let variant_borrow = attrs
            .and_then(|variant| variant.borrow.as_ref())
            .map(|borrow| Meta(borrow.clone()));

        for meta_item in field
            .attrs
            .iter()
            .flat_map(|attr| get_serde_meta_items(cx, attr))
            .flatten()
            .chain(variant_borrow)
        {
            match &meta_item {
                // Parse `#[serde(rename = "foo")]`
                Meta(NameValue(m)) if m.path == RENAME => {
                    if let Ok(s) = get_lit_str(cx, RENAME, &m.lit) {
                        ser_name.set(&m.path, s.value());
                        de_name.set_if_none(s.value());
                        de_aliases.insert(&m.path, s.value());
                    }
                }

                // Parse `#[serde(rename(serialize = "foo", deserialize = "bar"))]`
                Meta(List(m)) if m.path == RENAME => {
                    if let Ok((ser, de)) = get_multiple_renames(cx, &m.nested) {
                        ser_name.set_opt(&m.path, ser.map(syn::LitStr::value));
                        for de_value in de {
                            de_name.set_if_none(de_value.value());
                            de_aliases.insert(&m.path, de_value.value());
                        }
                    }
                }

                // Parse `#[serde(alias = "foo")]`
                Meta(NameValue(m)) if m.path == ALIAS => {
                    if let Ok(s) = get_lit_str(cx, ALIAS, &m.lit) {
                        de_aliases.insert(&m.path, s.value());
                    }
                }

                // Parse `#[serde(default)]`
                Meta(Path(word)) if word == DEFAULT => {
                    default.set(word, Default::Default);
                }

                // Parse `#[serde(default = "...")]`
                Meta(NameValue(m)) if m.path == DEFAULT => {
                    if let Ok(path) = parse_lit_into_expr_path(cx, DEFAULT, &m.lit) {
                        default.set(&m.path, Default::Path(path));
                    }
                }

                // Parse `#[serde(skip_serializing)]`
                Meta(Path(word)) if word == SKIP_SERIALIZING => {
                    skip_serializing.set_true(word);
                }

                // Parse `#[serde(skip_deserializing)]`
                Meta(Path(word)) if word == SKIP_DESERIALIZING => {
                    skip_deserializing.set_true(word);
                }

                // Parse `#[serde(skip)]`
                Meta(Path(word)) if word == SKIP => {
                    skip_serializing.set_true(word);
                    skip_deserializing.set_true(word);
                }

                // Parse `#[serde(skip_serializing_if = "...")]`
                Meta(NameValue(m)) if m.path == SKIP_SERIALIZING_IF => {
                    if let Ok(path) = parse_lit_into_expr_path(cx, SKIP_SERIALIZING_IF, &m.lit) {
                        skip_serializing_if.set(&m.path, path);
                    }
                }

                // Parse `#[serde(serialize_with = "...")]`
                Meta(NameValue(m)) if m.path == SERIALIZE_WITH => {
                    if let Ok(path) = parse_lit_into_expr_path(cx, SERIALIZE_WITH, &m.lit) {
                        serialize_with.set(&m.path, path);
                    }
                }

                // Parse `#[serde(deserialize_with = "...")]`
                Meta(NameValue(m)) if m.path == DESERIALIZE_WITH => {
                    if let Ok(path) = parse_lit_into_expr_path(cx, DESERIALIZE_WITH, &m.lit) {
                        deserialize_with.set(&m.path, path);
                    }
                }

                // Parse `#[serde(with = "...")]`
                Meta(NameValue(m)) if m.path == WITH => {
                    if let Ok(path) = parse_lit_into_expr_path(cx, WITH, &m.lit) {
                        let mut ser_path = path.clone();
                        ser_path
                            .path
                            .segments
                            .push(Ident::new("serialize", Span::call_site()).into());
                        serialize_with.set(&m.path, ser_path);
                        let mut de_path = path;
                        de_path
                            .path
                            .segments
                            .push(Ident::new("deserialize", Span::call_site()).into());
                        deserialize_with.set(&m.path, de_path);
                    }
                }

                // Parse `#[serde(bound = "T: SomeBound")]`
                Meta(NameValue(m)) if m.path == BOUND => {
                    if let Ok(where_predicates) = parse_lit_into_where(cx, BOUND, BOUND, &m.lit) {
                        ser_bound.set(&m.path, where_predicates.clone());
                        de_bound.set(&m.path, where_predicates);
                    }
                }

                // Parse `#[serde(bound(serialize = "...", deserialize = "..."))]`
                Meta(List(m)) if m.path == BOUND => {
                    if let Ok((ser, de)) = get_where_predicates(cx, &m.nested) {
                        ser_bound.set_opt(&m.path, ser);
                        de_bound.set_opt(&m.path, de);
                    }
                }

                // Parse `#[serde(borrow)]`
                Meta(Path(word)) if word == BORROW => {
                    if let Ok(borrowable) = borrowable_lifetimes(cx, &ident, field) {
                        borrowed_lifetimes.set(word, borrowable);
                    }
                }

                // Parse `#[serde(borrow = "'a + 'b")]`
                Meta(NameValue(m)) if m.path == BORROW => {
                    if let Ok(lifetimes) = parse_lit_into_lifetimes(cx, BORROW, &m.lit) {
                        if let Ok(borrowable) = borrowable_lifetimes(cx, &ident, field) {
                            for lifetime in &lifetimes {
                                if !borrowable.contains(lifetime) {
                                    cx.error_spanned_by(
                                        field,
                                        format!(
                                            "field `{}` does not have lifetime {}",
                                            ident, lifetime
                                        ),
                                    );
                                }
                            }
                            borrowed_lifetimes.set(&m.path, lifetimes);
                        }
                    }
                }

                // Parse `#[serde(getter = "...")]`
                Meta(NameValue(m)) if m.path == GETTER => {
                    if let Ok(path) = parse_lit_into_expr_path(cx, GETTER, &m.lit) {
                        getter.set(&m.path, path);
                    }
                }

                // Parse `#[serde(flatten)]`
                Meta(Path(word)) if word == FLATTEN => {
                    flatten.set_true(word);
                }

<<<<<<< HEAD
                    // Parse `#[serde(deserialize_state_with = "...")]`
                    Meta(NameValue(ref m)) if m.ident == "deserialize_state_with" => {
                        if let Ok(path) = parse_lit_into_path(cx, &m.ident, &m.lit) {
                            deserialize_state_with.set(&m.ident, path);
                        }
                    }

                    // Parse `#[serde(deserialize_state_)]`
                    Meta(Word(ref name)) if name == "deserialize_state" => {
                        deserialize_state.set_true(name);
                    }

                    // Parse `#[serde(serialize_state_with = "...")]`
                    Meta(NameValue(ref m)) if m.ident == "serialize_state_with" => {
                        if let Ok(path) = parse_lit_into_path(cx, &m.ident, &m.lit) {
                            serialize_state_with.set(&m.ident, path);
                        }
                    }

                    // Parse `#[serde(serialize_state)]`
                    Meta(Word(ref name)) if name == "serialize_state" => {
                        serialize_state.set_true(name);
                    }

                    // Parse `#[serde(state)]`
                    Meta(Word(ref name)) if name == "state" => {
                        serialize_state.set_true(name);
                        deserialize_state.set_true(name);
                    }

                    Meta(NameValue(ref m)) if m.ident == "state_with" => {
                        if let Ok(path) = parse_lit_into_path(cx, &m.ident, &m.lit) {
                            let mut ser_path = path.clone();
                            ser_path
                                .segments
                                .push(syn::Ident::new("serialize", Span::call_site()).into());
                            serialize_state_with.set(&m.ident, ser_path);
                            let mut de_path = path;
                            de_path
                                .segments
                                .push(syn::Ident::new("deserialize", Span::call_site()).into());
                            deserialize_state_with.set(&m.ident, de_path);
                        }
                    }

                    Meta(ref meta_item) => {
                        cx.error_spanned_by(
                            meta_item.name(),
                            format!("unknown serde field attribute `{}`", meta_item.name()),
                        );
                    }
=======
                Meta(meta_item) => {
                    let path = meta_item
                        .path()
                        .into_token_stream()
                        .to_string()
                        .replace(' ', "");
                    cx.error_spanned_by(
                        meta_item.path(),
                        format!("unknown serde field attribute `{}`", path),
                    );
                }
>>>>>>> cf314185

                Lit(lit) => {
                    cx.error_spanned_by(lit, "unexpected literal in serde field attribute");
                }
            }
        }

        // Is skip_deserializing, initialize the field to Default::default() unless a
        // different default is specified by `#[serde(default = "...")]` on
        // ourselves or our container (e.g. the struct we are in).
        if let Default::None = *container_default {
            if skip_deserializing.0.value.is_some() {
                default.set_if_none(Default::Default);
            }
        }

        let mut borrowed_lifetimes = borrowed_lifetimes.get().unwrap_or_default();
        if !borrowed_lifetimes.is_empty() {
            // Cow<str> and Cow<[u8]> never borrow by default:
            //
            //     impl<'de, 'a, T: ?Sized> Deserialize<'de> for Cow<'a, T>
            //
            // A #[serde(borrow)] attribute enables borrowing that corresponds
            // roughly to these impls:
            //
            //     impl<'de: 'a, 'a> Deserialize<'de> for Cow<'a, str>
            //     impl<'de: 'a, 'a> Deserialize<'de> for Cow<'a, [u8]>
            if is_cow(&field.ty, is_str) {
                let mut path = syn::Path {
                    leading_colon: None,
                    segments: Punctuated::new(),
                };
                let span = Span::call_site();
                path.segments.push(Ident::new("_serde", span).into());
                path.segments.push(Ident::new("private", span).into());
                path.segments.push(Ident::new("de", span).into());
                path.segments
                    .push(Ident::new("borrow_cow_str", span).into());
                let expr = syn::ExprPath {
                    attrs: Vec::new(),
                    qself: None,
                    path: path,
                };
                deserialize_with.set_if_none(expr);
            } else if is_cow(&field.ty, is_slice_u8) {
                let mut path = syn::Path {
                    leading_colon: None,
                    segments: Punctuated::new(),
                };
                let span = Span::call_site();
                path.segments.push(Ident::new("_serde", span).into());
                path.segments.push(Ident::new("private", span).into());
                path.segments.push(Ident::new("de", span).into());
                path.segments
                    .push(Ident::new("borrow_cow_bytes", span).into());
                let expr = syn::ExprPath {
                    attrs: Vec::new(),
                    qself: None,
                    path: path,
                };
                deserialize_with.set_if_none(expr);
            }
        } else if is_implicitly_borrowed(&field.ty) {
            // Types &str and &[u8] are always implicitly borrowed. No need for
            // a #[serde(borrow)].
            collect_lifetimes(&field.ty, &mut borrowed_lifetimes);
        }

        Field {
            name: Name::from_attrs(ident, ser_name, de_name, Some(de_aliases)),
            skip_serializing: skip_serializing.get(),
            skip_deserializing: skip_deserializing.get(),
            skip_serializing_if: skip_serializing_if.get(),
            default: default.get().unwrap_or(Default::None),
            serialize_with: serialize_with.get(),
            deserialize_with: deserialize_with.get(),
            ser_bound: ser_bound.get(),
            de_bound: de_bound.get(),
            borrowed_lifetimes: borrowed_lifetimes,
            getter: getter.get(),
            flatten: flatten.get(),
            transparent: false,

            deserialize_state_with: deserialize_state_with.get(),
            deserialize_state: deserialize_state.get(),
            serialize_state_with: serialize_state_with.get(),
            serialize_state: serialize_state.get(),
        }
    }

    pub fn name(&self) -> &Name {
        &self.name
    }

    pub fn aliases(&self) -> Vec<String> {
        self.name.deserialize_aliases()
    }

    pub fn rename_by_rules(&mut self, rules: &RenameAllRules) {
        if !self.name.serialize_renamed {
            self.name.serialize = rules.serialize.apply_to_field(&self.name.serialize);
        }
        if !self.name.deserialize_renamed {
            self.name.deserialize = rules.deserialize.apply_to_field(&self.name.deserialize);
        }
    }

    pub fn skip_serializing(&self) -> bool {
        self.skip_serializing
    }

    pub fn skip_deserializing(&self) -> bool {
        self.skip_deserializing
    }

    pub fn skip_serializing_if(&self) -> Option<&syn::ExprPath> {
        self.skip_serializing_if.as_ref()
    }

    pub fn default(&self) -> &Default {
        &self.default
    }

    pub fn serialize_with(&self) -> Option<&syn::ExprPath> {
        self.serialize_with.as_ref()
    }

    pub fn deserialize_with(&self) -> Option<&syn::ExprPath> {
        self.deserialize_with.as_ref()
    }

    pub fn ser_bound(&self) -> Option<&[syn::WherePredicate]> {
        self.ser_bound.as_ref().map(|vec| &vec[..])
    }

    pub fn de_bound(&self) -> Option<&[syn::WherePredicate]> {
        self.de_bound.as_ref().map(|vec| &vec[..])
    }

    pub fn borrowed_lifetimes(&self) -> &BTreeSet<syn::Lifetime> {
        &self.borrowed_lifetimes
    }

    pub fn getter(&self) -> Option<&syn::ExprPath> {
        self.getter.as_ref()
    }

    pub fn flatten(&self) -> bool {
        self.flatten
    }

    pub fn transparent(&self) -> bool {
        self.transparent
    }

    pub fn mark_transparent(&mut self) {
        self.transparent = true;
    }

    pub fn deserialize_state(&self) -> bool {
        self.deserialize_state
    }

    pub fn deserialize_state_with(&self) -> Option<&syn::Path> {
        self.deserialize_state_with.as_ref()
    }

    pub fn serialize_state(&self) -> bool {
        self.serialize_state
    }

    pub fn serialize_state_with(&self) -> Option<&syn::Path> {
        self.serialize_state_with.as_ref()
    }
}

type SerAndDe<T> = (Option<T>, Option<T>);

fn get_ser_and_de<'a, 'b, T, F>(
    cx: &'b Ctxt,
    attr_name: Symbol,
    metas: &'a Punctuated<syn::NestedMeta, Token![,]>,
    f: F,
) -> Result<(VecAttr<'b, T>, VecAttr<'b, T>), ()>
where
    T: 'a,
    F: Fn(&Ctxt, Symbol, Symbol, &'a syn::Lit) -> Result<T, ()>,
{
    let mut ser_meta = VecAttr::none(cx, attr_name);
    let mut de_meta = VecAttr::none(cx, attr_name);

    for meta in metas {
        match meta {
            Meta(NameValue(meta)) if meta.path == SERIALIZE => {
                if let Ok(v) = f(cx, attr_name, SERIALIZE, &meta.lit) {
                    ser_meta.insert(&meta.path, v);
                }
            }

            Meta(NameValue(meta)) if meta.path == DESERIALIZE => {
                if let Ok(v) = f(cx, attr_name, DESERIALIZE, &meta.lit) {
                    de_meta.insert(&meta.path, v);
                }
            }

            _ => {
                cx.error_spanned_by(
                    meta,
                    format!(
                        "malformed {0} attribute, expected `{0}(serialize = ..., deserialize = ...)`",
                        attr_name
                    ),
                );
                return Err(());
            }
        }
    }

    Ok((ser_meta, de_meta))
}

fn get_renames<'a>(
    cx: &Ctxt,
    items: &'a Punctuated<syn::NestedMeta, Token![,]>,
) -> Result<SerAndDe<&'a syn::LitStr>, ()> {
    let (ser, de) = get_ser_and_de(cx, RENAME, items, get_lit_str2)?;
    Ok((ser.at_most_one()?, de.at_most_one()?))
}

fn get_multiple_renames<'a>(
    cx: &Ctxt,
    items: &'a Punctuated<syn::NestedMeta, Token![,]>,
) -> Result<(Option<&'a syn::LitStr>, Vec<&'a syn::LitStr>), ()> {
    let (ser, de) = get_ser_and_de(cx, RENAME, items, get_lit_str2)?;
    Ok((ser.at_most_one()?, de.get()))
}

fn get_where_predicates(
    cx: &Ctxt,
    items: &Punctuated<syn::NestedMeta, Token![,]>,
) -> Result<SerAndDe<Vec<syn::WherePredicate>>, ()> {
    let (ser, de) = get_ser_and_de(cx, BOUND, items, parse_lit_into_where)?;
    Ok((ser.at_most_one()?, de.at_most_one()?))
}

pub fn get_serde_meta_items(cx: &Ctxt, attr: &syn::Attribute) -> Result<Vec<syn::NestedMeta>, ()> {
    if attr.path != SERDE {
        return Ok(Vec::new());
    }

    match attr.parse_meta() {
        Ok(List(meta)) => Ok(meta.nested.into_iter().collect()),
        Ok(other) => {
            cx.error_spanned_by(other, "expected #[serde(...)]");
            Err(())
        }
        Err(err) => {
            cx.syn_error(err);
            Err(())
        }
    }
}

fn get_lit_str<'a>(cx: &Ctxt, attr_name: Symbol, lit: &'a syn::Lit) -> Result<&'a syn::LitStr, ()> {
    get_lit_str2(cx, attr_name, attr_name, lit)
}

fn get_lit_str2<'a>(
    cx: &Ctxt,
    attr_name: Symbol,
    meta_item_name: Symbol,
    lit: &'a syn::Lit,
) -> Result<&'a syn::LitStr, ()> {
    if let syn::Lit::Str(lit) = lit {
        Ok(lit)
    } else {
        cx.error_spanned_by(
            lit,
            format!(
                "expected serde {} attribute to be a string: `{} = \"...\"`",
                attr_name, meta_item_name
            ),
        );
        Err(())
    }
}

fn parse_lit_into_path(cx: &Ctxt, attr_name: Symbol, lit: &syn::Lit) -> Result<syn::Path, ()> {
    let string = get_lit_str(cx, attr_name, lit)?;
    parse_lit_str(string).map_err(|_| {
        cx.error_spanned_by(lit, format!("failed to parse path: {:?}", string.value()))
    })
}

fn parse_lit_into_expr_path(
    cx: &Ctxt,
    attr_name: Symbol,
    lit: &syn::Lit,
) -> Result<syn::ExprPath, ()> {
    let string = get_lit_str(cx, attr_name, lit)?;
    parse_lit_str(string).map_err(|_| {
        cx.error_spanned_by(lit, format!("failed to parse path: {:?}", string.value()))
    })
}

fn parse_lit_into_where(
    cx: &Ctxt,
    attr_name: Symbol,
    meta_item_name: Symbol,
    lit: &syn::Lit,
) -> Result<Vec<syn::WherePredicate>, ()> {
    let string = get_lit_str2(cx, attr_name, meta_item_name, lit)?;
    if string.value().is_empty() {
        return Ok(Vec::new());
    }

    let where_string = syn::LitStr::new(&format!("where {}", string.value()), string.span());

    parse_lit_str::<syn::WhereClause>(&where_string)
        .map(|wh| wh.predicates.into_iter().collect())
        .map_err(|err| cx.error_spanned_by(lit, err))
}

fn parse_lit_into_ty(cx: &Ctxt, attr_name: Symbol, lit: &syn::Lit) -> Result<syn::Type, ()> {
    let string = get_lit_str(cx, attr_name, lit)?;

    parse_lit_str(string).map_err(|_| {
        cx.error_spanned_by(
            lit,
            format!("failed to parse type: {} = {:?}", attr_name, string.value()),
        )
    })
}

// Parses a string literal like "'a + 'b + 'c" containing a nonempty list of
// lifetimes separated by `+`.
fn parse_lit_into_lifetimes(
    cx: &Ctxt,
    attr_name: Symbol,
    lit: &syn::Lit,
) -> Result<BTreeSet<syn::Lifetime>, ()> {
    let string = get_lit_str(cx, attr_name, lit)?;
    if string.value().is_empty() {
        cx.error_spanned_by(lit, "at least one lifetime must be borrowed");
        return Err(());
    }

    struct BorrowedLifetimes(Punctuated<syn::Lifetime, Token![+]>);

    impl Parse for BorrowedLifetimes {
        fn parse(input: ParseStream) -> parse::Result<Self> {
            Punctuated::parse_separated_nonempty(input).map(BorrowedLifetimes)
        }
    }

    if let Ok(BorrowedLifetimes(lifetimes)) = parse_lit_str(string) {
        let mut set = BTreeSet::new();
        for lifetime in lifetimes {
            if !set.insert(lifetime.clone()) {
                cx.error_spanned_by(lit, format!("duplicate borrowed lifetime `{}`", lifetime));
            }
        }
        return Ok(set);
    }

    cx.error_spanned_by(
        lit,
        format!("failed to parse borrowed lifetimes: {:?}", string.value()),
    );
    Err(())
}

fn is_implicitly_borrowed(ty: &syn::Type) -> bool {
    is_implicitly_borrowed_reference(ty) || is_option(ty, is_implicitly_borrowed_reference)
}

fn is_implicitly_borrowed_reference(ty: &syn::Type) -> bool {
    is_reference(ty, is_str) || is_reference(ty, is_slice_u8)
}

fn parse_lit_into_generics(
    cx: &Ctxt,
    attr_name: &syn::Ident,
    lit: &syn::Lit,
) -> Result<Vec<syn::GenericParam>, ()> {
    let string = try!(get_lit_str(cx, attr_name, attr_name, lit));
    if string.value().is_empty() {
        cx.error_spanned_by(lit, "at least one identifier must be defined");
        return Err(());
    }

    struct Generics(Punctuated<syn::GenericParam, Token![,]>);
    impl Parse for Generics {
        fn parse(input: ParseStream) -> parse::Result<Self> {
            Punctuated::parse_separated_nonempty(input).map(Generics)
        }
    }

    if let Ok(Generics(identifiers)) = parse_lit_str(string) {
        let mut set = HashSet::new();
        for ident in identifiers {
            if !set.insert(ident.clone()) {
                cx.error_spanned_by(&ident, format!("duplicate parameter `{:?}`", ident));
            }
        }
        return Ok(set.into_iter().collect());
    }
    Err(cx.error_spanned_by(
        lit,
        format!("failed to parse borrowed lifetimes: {:?}", string.value()),
    ))
}

// Whether the type looks like it might be `std::borrow::Cow<T>` where elem="T".
// This can have false negatives and false positives.
//
// False negative:
//
//     use std::borrow::Cow as Pig;
//
//     #[derive(Deserialize)]
//     struct S<'a> {
//         #[serde(borrow)]
//         pig: Pig<'a, str>,
//     }
//
// False positive:
//
//     type str = [i16];
//
//     #[derive(Deserialize)]
//     struct S<'a> {
//         #[serde(borrow)]
//         cow: Cow<'a, str>,
//     }
fn is_cow(ty: &syn::Type, elem: fn(&syn::Type) -> bool) -> bool {
    let path = match ty {
        syn::Type::Path(ty) => &ty.path,
        _ => {
            return false;
        }
    };
    let seg = match path.segments.last() {
        Some(seg) => seg,
        None => {
            return false;
        }
    };
    let args = match &seg.arguments {
        syn::PathArguments::AngleBracketed(bracketed) => &bracketed.args,
        _ => {
            return false;
        }
    };
    seg.ident == "Cow"
        && args.len() == 2
        && match (&args[0], &args[1]) {
            (syn::GenericArgument::Lifetime(_), syn::GenericArgument::Type(arg)) => elem(arg),
            _ => false,
        }
}

fn is_option(ty: &syn::Type, elem: fn(&syn::Type) -> bool) -> bool {
    let path = match ty {
        syn::Type::Path(ty) => &ty.path,
        _ => {
            return false;
        }
    };
    let seg = match path.segments.last() {
        Some(seg) => seg,
        None => {
            return false;
        }
    };
    let args = match &seg.arguments {
        syn::PathArguments::AngleBracketed(bracketed) => &bracketed.args,
        _ => {
            return false;
        }
    };
    seg.ident == "Option"
        && args.len() == 1
        && match &args[0] {
            syn::GenericArgument::Type(arg) => elem(arg),
            _ => false,
        }
}

// Whether the type looks like it might be `&T` where elem="T". This can have
// false negatives and false positives.
//
// False negative:
//
//     type Yarn = str;
//
//     #[derive(Deserialize)]
//     struct S<'a> {
//         r: &'a Yarn,
//     }
//
// False positive:
//
//     type str = [i16];
//
//     #[derive(Deserialize)]
//     struct S<'a> {
//         r: &'a str,
//     }
fn is_reference(ty: &syn::Type, elem: fn(&syn::Type) -> bool) -> bool {
    match ty {
        syn::Type::Reference(ty) => ty.mutability.is_none() && elem(&ty.elem),
        _ => false,
    }
}

fn is_str(ty: &syn::Type) -> bool {
    is_primitive_type(ty, "str")
}

fn is_slice_u8(ty: &syn::Type) -> bool {
    match ty {
        syn::Type::Slice(ty) => is_primitive_type(&ty.elem, "u8"),
        _ => false,
    }
}

fn is_primitive_type(ty: &syn::Type, primitive: &str) -> bool {
    match ty {
        syn::Type::Path(ty) => ty.qself.is_none() && is_primitive_path(&ty.path, primitive),
        _ => false,
    }
}

fn is_primitive_path(path: &syn::Path, primitive: &str) -> bool {
    path.leading_colon.is_none()
        && path.segments.len() == 1
        && path.segments[0].ident == primitive
        && path.segments[0].arguments.is_empty()
}

// All lifetimes that this type could borrow from a Deserializer.
//
// For example a type `S<'a, 'b>` could borrow `'a` and `'b`. On the other hand
// a type `for<'a> fn(&'a str)` could not borrow `'a` from the Deserializer.
//
// This is used when there is an explicit or implicit `#[serde(borrow)]`
// attribute on the field so there must be at least one borrowable lifetime.
fn borrowable_lifetimes(
    cx: &Ctxt,
    name: &str,
    field: &syn::Field,
) -> Result<BTreeSet<syn::Lifetime>, ()> {
    let mut lifetimes = BTreeSet::new();
    collect_lifetimes(&field.ty, &mut lifetimes);
    if lifetimes.is_empty() {
        cx.error_spanned_by(
            field,
            format!("field `{}` has no lifetimes to borrow", name),
        );
        Err(())
    } else {
        Ok(lifetimes)
    }
}

fn collect_lifetimes(ty: &syn::Type, out: &mut BTreeSet<syn::Lifetime>) {
    match ty {
        syn::Type::Slice(ty) => {
            collect_lifetimes(&ty.elem, out);
        }
        syn::Type::Array(ty) => {
            collect_lifetimes(&ty.elem, out);
        }
        syn::Type::Ptr(ty) => {
            collect_lifetimes(&ty.elem, out);
        }
        syn::Type::Reference(ty) => {
            out.extend(ty.lifetime.iter().cloned());
            collect_lifetimes(&ty.elem, out);
        }
        syn::Type::Tuple(ty) => {
            for elem in &ty.elems {
                collect_lifetimes(elem, out);
            }
        }
        syn::Type::Path(ty) => {
            if let Some(qself) = &ty.qself {
                collect_lifetimes(&qself.ty, out);
            }
            for seg in &ty.path.segments {
                if let syn::PathArguments::AngleBracketed(bracketed) = &seg.arguments {
                    for arg in &bracketed.args {
                        match arg {
                            syn::GenericArgument::Lifetime(lifetime) => {
                                out.insert(lifetime.clone());
                            }
                            syn::GenericArgument::Type(ty) => {
                                collect_lifetimes(ty, out);
                            }
                            syn::GenericArgument::Binding(binding) => {
                                collect_lifetimes(&binding.ty, out);
                            }
                            syn::GenericArgument::Constraint(_)
                            | syn::GenericArgument::Const(_) => {}
                        }
                    }
                }
            }
        }
        syn::Type::Paren(ty) => {
            collect_lifetimes(&ty.elem, out);
        }
        syn::Type::Group(ty) => {
            collect_lifetimes(&ty.elem, out);
        }
        syn::Type::BareFn(_)
        | syn::Type::Never(_)
        | syn::Type::TraitObject(_)
        | syn::Type::ImplTrait(_)
        | syn::Type::Infer(_)
        | syn::Type::Macro(_)
        | syn::Type::Verbatim(_)
        | _ => {}
    }
}

fn parse_lit_str<T>(s: &syn::LitStr) -> parse::Result<T>
where
    T: Parse,
{
    let tokens = spanned_tokens(s)?;
    syn::parse2(tokens)
}

fn spanned_tokens(s: &syn::LitStr) -> parse::Result<TokenStream> {
    let stream = syn::parse_str(&s.value())?;
    Ok(respan_token_stream(stream, s.span()))
}

fn respan_token_stream(stream: TokenStream, span: Span) -> TokenStream {
    stream
        .into_iter()
        .map(|token| respan_token_tree(token, span))
        .collect()
}

fn respan_token_tree(mut token: TokenTree, span: Span) -> TokenTree {
    if let TokenTree::Group(g) = &mut token {
        *g = Group::new(g.delimiter(), respan_token_stream(g.stream(), span));
    }
    token.set_span(span);
    token
}<|MERGE_RESOLUTION|>--- conflicted
+++ resolved
@@ -3,7 +3,7 @@
 use proc_macro2::{Group, Span, TokenStream, TokenTree};
 use quote::ToTokens;
 use std::borrow::Cow;
-use std::collections::{BTreeSet, HashSet};
+use std::collections::BTreeSet;
 use std::str::FromStr;
 use syn;
 use syn::parse::{self, Parse, ParseStream};
@@ -290,41 +290,6 @@
 impl Container {
     /// Extract out the `#[serde(...)]` attributes from an item.
     pub fn from_ast(cx: &Ctxt, item: &syn::DeriveInput) -> Self {
-<<<<<<< HEAD
-        let mut ser_name = Attr::none(cx, "rename");
-        let mut de_name = Attr::none(cx, "rename");
-        let mut transparent = BoolAttr::none(cx, "transparent");
-        let mut deny_unknown_fields = BoolAttr::none(cx, "deny_unknown_fields");
-        let mut default = Attr::none(cx, "default");
-        let mut rename_all_ser_rule = Attr::none(cx, "rename_all");
-        let mut rename_all_de_rule = Attr::none(cx, "rename_all");
-        let mut ser_bound = Attr::none(cx, "bound");
-        let mut de_bound = Attr::none(cx, "bound");
-        let mut untagged = BoolAttr::none(cx, "untagged");
-        let mut internal_tag = Attr::none(cx, "tag");
-        let mut content = Attr::none(cx, "content");
-        let mut type_from = Attr::none(cx, "from");
-        let mut type_try_from = Attr::none(cx, "try_from");
-        let mut type_into = Attr::none(cx, "into");
-        let mut remote = Attr::none(cx, "remote");
-        let mut field_identifier = BoolAttr::none(cx, "field_identifier");
-        let mut variant_identifier = BoolAttr::none(cx, "variant_identifier");
-        let mut serde_path = Attr::none(cx, "crate");
-        let mut deserialize_state = Attr::none(cx, "deserialize_state");
-        let mut serialize_state = Attr::none(cx, "serialize_state");
-        let mut de_parameters = Attr::none(cx, "de_parameters");
-        let mut ser_parameters = Attr::none(cx, "ser_parameters");
-
-        for meta_items in item.attrs.iter().filter_map(get_serde_meta_items) {
-            for meta_item in meta_items {
-                match meta_item {
-                    // Parse `#[serde(rename = "foo")]`
-                    Meta(NameValue(ref m)) if m.ident == "rename" => {
-                        if let Ok(s) = get_lit_str(cx, &m.ident, &m.ident, &m.lit) {
-                            ser_name.set(&m.ident, s.value());
-                            de_name.set(&m.ident, s.value());
-                        }
-=======
         let mut ser_name = Attr::none(cx, RENAME);
         let mut de_name = Attr::none(cx, RENAME);
         let mut transparent = BoolAttr::none(cx, TRANSPARENT);
@@ -344,6 +309,10 @@
         let mut field_identifier = BoolAttr::none(cx, FIELD_IDENTIFIER);
         let mut variant_identifier = BoolAttr::none(cx, VARIANT_IDENTIFIER);
         let mut serde_path = Attr::none(cx, CRATE);
+        let mut deserialize_state = Attr::none(cx, DESERIALIZE_STATE);
+        let mut serialize_state = Attr::none(cx, SERIALIZE_STATE);
+        let mut de_parameters = Attr::none(cx, DE_PARAMETERS);
+        let mut ser_parameters = Attr::none(cx, SER_PARAMETERS);
 
         for meta_item in item
             .attrs
@@ -357,7 +326,6 @@
                     if let Ok(s) = get_lit_str(cx, RENAME, &m.lit) {
                         ser_name.set(&m.path, s.value());
                         de_name.set(&m.path, s.value());
->>>>>>> cf314185
                     }
                 }
 
@@ -615,40 +583,32 @@
                     }
                 }
 
-<<<<<<< HEAD
-                    // Parse `#[serde(deserialize_state = "...")]`
-                    Meta(NameValue(ref m)) if m.ident == "deserialize_state" => {
-                        if let Ok(path) = parse_lit_into_ty(cx, &m.ident, &m.lit) {
-                            deserialize_state.set(&m.ident, path);
-                        }
-                    }
-
-                    // Parse `#[serde(serialize_state = "...")]`
-                    Meta(NameValue(ref m)) if m.ident == "serialize_state" => {
-                        if let Ok(path) = parse_lit_into_ty(cx, &m.ident, &m.lit) {
-                            serialize_state.set(&m.ident, path);
-                        }
-                    }
-
-                    Meta(NameValue(ref m)) if m.ident == "de_parameters" => {
-                        if let Ok(path) = parse_lit_into_generics(cx, &m.ident, &m.lit) {
-                            de_parameters.set(&m.ident, path);
-                        }
-                    }
-
-                    Meta(NameValue(ref m)) if m.ident == "ser_parameters" => {
-                        if let Ok(path) = parse_lit_into_generics(cx, &m.ident, &m.lit) {
-                            ser_parameters.set(&m.ident, path);
-                        }
-                    }
-
-                    Meta(ref meta_item) => {
-                        cx.error_spanned_by(
-                            meta_item.name(),
-                            format!("unknown serde container attribute `{}`", meta_item.name()),
-                        );
-                    }
-=======
+                // Parse `#[serde(deserialize_state = "...")]`
+                Meta(NameValue(ref m)) if m.path == DESERIALIZE_STATE => {
+                    if let Ok(path) = parse_lit_into_ty(cx, DESERIALIZE_STATE, &m.lit) {
+                        deserialize_state.set(&m.path, path);
+                    }
+                }
+
+                // Parse `#[serde(serialize_state = "...")]`
+                Meta(NameValue(ref m)) if m.path == SERIALIZE_STATE => {
+                    if let Ok(path) = parse_lit_into_ty(cx, SERIALIZE_STATE, &m.lit) {
+                        serialize_state.set(&m.path, path);
+                    }
+                }
+
+                Meta(NameValue(ref m)) if m.path == DE_PARAMETERS => {
+                    if let Ok(path) = parse_lit_into_generics(cx, DE_PARAMETERS, &m.lit) {
+                        de_parameters.set(&m.path, path);
+                    }
+                }
+
+                Meta(NameValue(ref m)) if m.path == SER_PARAMETERS => {
+                    if let Ok(path) = parse_lit_into_generics(cx, SER_PARAMETERS, &m.lit) {
+                        ser_parameters.set(&m.path, path);
+                    }
+                }
+
                 Meta(meta_item) => {
                     let path = meta_item
                         .path()
@@ -660,7 +620,6 @@
                         format!("unknown serde container attribute `{}`", path),
                     );
                 }
->>>>>>> cf314185
 
                 Lit(lit) => {
                     cx.error_spanned_by(lit, "unexpected literal in serde container attribute");
@@ -1251,29 +1210,6 @@
         attrs: Option<&Variant>,
         container_default: &Default,
     ) -> Self {
-<<<<<<< HEAD
-        let mut ser_name = Attr::none(cx, "rename");
-        let mut de_name = Attr::none(cx, "rename");
-        let mut de_aliases = VecAttr::none(cx, "rename");
-        let mut skip_serializing = BoolAttr::none(cx, "skip_serializing");
-        let mut skip_deserializing = BoolAttr::none(cx, "skip_deserializing");
-        let mut skip_serializing_if = Attr::none(cx, "skip_serializing_if");
-        let mut default = Attr::none(cx, "default");
-        let mut serialize_with = Attr::none(cx, "serialize_with");
-        let mut deserialize_with = Attr::none(cx, "deserialize_with");
-        let mut ser_bound = Attr::none(cx, "bound");
-        let mut de_bound = Attr::none(cx, "bound");
-        let mut borrowed_lifetimes = Attr::none(cx, "borrow");
-        let mut getter = Attr::none(cx, "getter");
-        let mut flatten = BoolAttr::none(cx, "flatten");
-        let mut deserialize_state_with = Attr::none(cx, "deserialize_state_with");
-        let mut deserialize_state = BoolAttr::none(cx, "deserialize_state");
-        let mut serialize_state_with = Attr::none(cx, "serialize_state_with");
-        let mut serialize_state = BoolAttr::none(cx, "serialize_state");
-
-        let ident = match field.ident {
-            Some(ref ident) => unraw(ident),
-=======
         let mut ser_name = Attr::none(cx, RENAME);
         let mut de_name = Attr::none(cx, RENAME);
         let mut de_aliases = VecAttr::none(cx, RENAME);
@@ -1288,10 +1224,13 @@
         let mut borrowed_lifetimes = Attr::none(cx, BORROW);
         let mut getter = Attr::none(cx, GETTER);
         let mut flatten = BoolAttr::none(cx, FLATTEN);
+        let mut deserialize_state_with = Attr::none(cx, DESERIALIZE_STATE_WITH);
+        let mut deserialize_state = BoolAttr::none(cx, DESERIALIZE_STATE);
+        let mut serialize_state_with = Attr::none(cx, SERIALIZE_STATE_WITH);
+        let mut serialize_state = BoolAttr::none(cx, SERIALIZE_WITH);
 
         let ident = match &field.ident {
             Some(ident) => unraw(ident),
->>>>>>> cf314185
             None => index.to_string(),
         };
 
@@ -1456,59 +1395,51 @@
                     flatten.set_true(word);
                 }
 
-<<<<<<< HEAD
-                    // Parse `#[serde(deserialize_state_with = "...")]`
-                    Meta(NameValue(ref m)) if m.ident == "deserialize_state_with" => {
-                        if let Ok(path) = parse_lit_into_path(cx, &m.ident, &m.lit) {
-                            deserialize_state_with.set(&m.ident, path);
-                        }
-                    }
-
-                    // Parse `#[serde(deserialize_state_)]`
-                    Meta(Word(ref name)) if name == "deserialize_state" => {
-                        deserialize_state.set_true(name);
-                    }
-
-                    // Parse `#[serde(serialize_state_with = "...")]`
-                    Meta(NameValue(ref m)) if m.ident == "serialize_state_with" => {
-                        if let Ok(path) = parse_lit_into_path(cx, &m.ident, &m.lit) {
-                            serialize_state_with.set(&m.ident, path);
-                        }
-                    }
-
-                    // Parse `#[serde(serialize_state)]`
-                    Meta(Word(ref name)) if name == "serialize_state" => {
-                        serialize_state.set_true(name);
-                    }
-
-                    // Parse `#[serde(state)]`
-                    Meta(Word(ref name)) if name == "state" => {
-                        serialize_state.set_true(name);
-                        deserialize_state.set_true(name);
-                    }
-
-                    Meta(NameValue(ref m)) if m.ident == "state_with" => {
-                        if let Ok(path) = parse_lit_into_path(cx, &m.ident, &m.lit) {
-                            let mut ser_path = path.clone();
-                            ser_path
-                                .segments
-                                .push(syn::Ident::new("serialize", Span::call_site()).into());
-                            serialize_state_with.set(&m.ident, ser_path);
-                            let mut de_path = path;
-                            de_path
-                                .segments
-                                .push(syn::Ident::new("deserialize", Span::call_site()).into());
-                            deserialize_state_with.set(&m.ident, de_path);
-                        }
-                    }
-
-                    Meta(ref meta_item) => {
-                        cx.error_spanned_by(
-                            meta_item.name(),
-                            format!("unknown serde field attribute `{}`", meta_item.name()),
-                        );
-                    }
-=======
+                // Parse `#[serde(deserialize_state_with = "...")]`
+                Meta(NameValue(ref m)) if m.path ==  DESERIALIZE_STATE_WITH => {
+                    if let Ok(path) = parse_lit_into_path(cx, DESERIALIZE_STATE_WITH, &m.lit) {
+                        deserialize_state_with.set(&m.path, path);
+                    }
+                }
+
+                // Parse `#[serde(deserialize_state_)]`
+                Meta(Path(ref name)) if name == DESERIALIZE_STATE => {
+                    deserialize_state.set_true(name);
+                }
+
+                // Parse `#[serde(serialize_state_with = "...")]`
+                Meta(NameValue(ref m)) if m.path == SERIALIZE_STATE_WITH => {
+                    if let Ok(path) = parse_lit_into_path(cx, SERIALIZE_STATE_WITH, &m.lit) {
+                        serialize_state_with.set(&m.path, path);
+                    }
+                }
+
+                // Parse `#[serde(serialize_state)]`
+                Meta(Path(ref name)) if name == SERIALIZE_STATE => {
+                    serialize_state.set_true(name);
+                }
+
+                // Parse `#[serde(state)]`
+                Meta(Path(ref name)) if name == STATE => {
+                    serialize_state.set_true(name);
+                    deserialize_state.set_true(name);
+                }
+
+                Meta(NameValue(ref m)) if m.path == STATE_WITH => {
+                    if let Ok(path) = parse_lit_into_path(cx, STATE_WITH, &m.lit) {
+                        let mut ser_path = path.clone();
+                        ser_path
+                            .segments
+                            .push(syn::Ident::new("serialize", Span::call_site()).into());
+                        serialize_state_with.set(&m.path, ser_path);
+                        let mut de_path = path;
+                        de_path
+                            .segments
+                            .push(syn::Ident::new("deserialize", Span::call_site()).into());
+                        deserialize_state_with.set(&m.path, de_path);
+                    }
+                }
+
                 Meta(meta_item) => {
                     let path = meta_item
                         .path()
@@ -1520,7 +1451,6 @@
                         format!("unknown serde field attribute `{}`", path),
                     );
                 }
->>>>>>> cf314185
 
                 Lit(lit) => {
                     cx.error_spanned_by(lit, "unexpected literal in serde field attribute");
@@ -1903,10 +1833,10 @@
 
 fn parse_lit_into_generics(
     cx: &Ctxt,
-    attr_name: &syn::Ident,
+    attr_name: Symbol,
     lit: &syn::Lit,
 ) -> Result<Vec<syn::GenericParam>, ()> {
-    let string = try!(get_lit_str(cx, attr_name, attr_name, lit));
+    let string = try!(get_lit_str(cx, attr_name, lit));
     if string.value().is_empty() {
         cx.error_spanned_by(lit, "at least one identifier must be defined");
         return Err(());
@@ -1920,13 +1850,7 @@
     }
 
     if let Ok(Generics(identifiers)) = parse_lit_str(string) {
-        let mut set = HashSet::new();
-        for ident in identifiers {
-            if !set.insert(ident.clone()) {
-                cx.error_spanned_by(&ident, format!("duplicate parameter `{:?}`", ident));
-            }
-        }
-        return Ok(set.into_iter().collect());
+        return Ok(identifiers.into_iter().collect());
     }
     Err(cx.error_spanned_by(
         lit,
