--- conflicted
+++ resolved
@@ -1,11 +1,6 @@
 [package]
-<<<<<<< HEAD
 name = "serde_derive_state"
 version = "0.4.3" # remember to update html_root_url
-=======
-name = "serde_derive"
-version = "1.0.37" # remember to update html_root_url
->>>>>>> eed18ffa
 authors = ["Erick Tryzelaar <erick.tryzelaar@gmail.com>", "David Tolnay <dtolnay@gmail.com>"]
 license = "MIT/Apache-2.0"
 description = "Macros 1.1 implementation of #[derive(Serialize, Deserialize)]"
@@ -28,16 +23,10 @@
 proc-macro = true
 
 [dependencies]
-<<<<<<< HEAD
-quote = "0.3.8"
-serde_derive_state_internals = { version = "=0.4.3", default-features = false, path = "../serde_derive_internals" }
-syn = { version = "0.11", features = ["visit"] }
-=======
 proc-macro2 = "0.3"
 quote = "0.5"
-serde_derive_internals = { version = "=0.23.0", default-features = false, path = "../serde_derive_internals" }
+serde_derive_state_internals = { version = "=0.4.3", default-features = false, path = "../serde_derive_internals" }
 syn = { version = "0.13", features = ["visit"] }
->>>>>>> eed18ffa
 
 [dev-dependencies]
 serde = { version = "1.0", path = "../serde" }
