--- conflicted
+++ resolved
@@ -1,11 +1,6 @@
 [package]
-<<<<<<< HEAD
 name = "serde_derive_state"
 version = "0.4.1" # remember to update html_root_url
-=======
-name = "serde_derive"
-version = "1.0.21" # remember to update html_root_url
->>>>>>> c650a92b
 authors = ["Erick Tryzelaar <erick.tryzelaar@gmail.com>", "David Tolnay <dtolnay@gmail.com>"]
 license = "MIT/Apache-2.0"
 description = "Macros 1.1 implementation of #[derive(Serialize, Deserialize)]"
@@ -25,13 +20,9 @@
 
 [dependencies]
 quote = "0.3.8"
-<<<<<<< HEAD
 serde_derive_state_internals = { version = "=0.4.1", default-features = false, path = "../serde_derive_internals" }
-syn = { version = "0.11", features = ["visit"] }
-=======
-serde_derive_internals = { version = "=0.17.0", default-features = false, path = "../serde_derive_internals" }
 syn = { version = "0.11", features = ["visit"] }
 
 [dev-dependencies]
 serde = { version = "1.0", path = "../serde" }
->>>>>>> c650a92b
+serde_derive = "1.0"