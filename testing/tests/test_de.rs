use std::collections::{BTreeMap, BTreeSet, HashMap, HashSet};
use std::net;
use std::path::PathBuf;
use std::time::Duration;

<<<<<<< HEAD
use serde::de::Deserialize;
=======
use serde::Deserialize;
>>>>>>> e27553d3

extern crate fnv;
use self::fnv::FnvHasher;

extern crate serde_test;
use self::serde_test::{
    Error,
    Token,
    assert_de_tokens,
    assert_de_tokens_error,
};

//////////////////////////////////////////////////////////////////////////

#[derive(Copy, Clone, PartialEq, Debug, Deserialize)]
struct UnitStruct;

#[derive(PartialEq, Debug, Deserialize)]
struct TupleStruct(i32, i32, i32);

#[derive(PartialEq, Debug, Deserialize)]
struct Struct {
    a: i32,
    b: i32,
    #[serde(skip_deserializing)]
    c: i32,
}

#[derive(PartialEq, Debug, Deserialize)]
#[serde(deny_unknown_fields)]
struct StructDenyUnknown {
    a: i32,
    #[serde(skip_deserializing)]
    b: i32,
}

#[derive(PartialEq, Debug, Deserialize)]
struct StructSkipAll {
    #[serde(skip_deserializing)]
    a: i32,
}

#[derive(PartialEq, Debug, Deserialize)]
#[serde(deny_unknown_fields)]
struct StructSkipAllDenyUnknown {
    #[serde(skip_deserializing)]
    a: i32,
}

#[derive(PartialEq, Debug, Deserialize)]
enum Enum {
    #[allow(dead_code)]
    #[serde(skip_deserializing)]
    Skipped,
    Unit,
    Simple(i32),
    Seq(i32, i32, i32),
    Map { a: i32, b: i32, c: i32 },
}

#[derive(PartialEq, Debug, Deserialize)]
enum EnumSkipAll {
    #[allow(dead_code)]
    #[serde(skip_deserializing)]
    Skipped,
}

//////////////////////////////////////////////////////////////////////////

macro_rules! declare_test {
    ($name:ident { $($value:expr => $tokens:expr,)+ }) => {
        #[test]
        fn $name() {
            $(
                // Test ser/de roundtripping
                assert_de_tokens(&$value, $tokens);

                // Test that the tokens are ignorable
                assert_de_tokens_ignore($tokens);
            )+
        }
    }
}

macro_rules! declare_tests {
    ($($name:ident { $($value:expr => $tokens:expr,)+ })+) => {
        $(
            declare_test!($name { $($value => $tokens,)+ });
        )+
    }
}

macro_rules! declare_error_tests {
    ($($name:ident<$target:ident> { $tokens:expr, $expected:expr, })+) => {
        $(
            #[test]
            fn $name() {
                assert_de_tokens_error::<$target>($tokens, $expected);
            }
        )+
    }
}

fn assert_de_tokens_ignore(ignorable_tokens: &[Token<'static>]) {
    #[derive(PartialEq, Debug, Deserialize)]
    struct IgnoreBase {
        a: i32,
    }

    let expected = IgnoreBase{a: 1};

    // Embed the tokens to be ignored in the normal token
    // stream for an IgnoreBase type
    let concated_tokens : Vec<Token<'static>> = vec![
            Token::MapStart(Some(2)),
                Token::MapSep,
                Token::Str("a"),
                Token::I32(1),

                Token::MapSep,
                Token::Str("ignored")
        ]
        .into_iter()
        .chain(ignorable_tokens.to_vec().into_iter())
        .chain(vec![
            Token::MapEnd,
        ].into_iter())
        .collect();

    let mut de = serde_test::Deserializer::new(concated_tokens.into_iter());
    let v: Result<IgnoreBase, Error> = Deserialize::deserialize(&mut de);

    // We run this test on every token stream for convenience, but
    // some token streams don't make sense embedded as a map value,
    // so we ignore those. SyntaxError is the real sign of trouble.
    if let Err(Error::UnexpectedToken(_)) = v {
        return;
    }

    assert_eq!(v.as_ref(), Ok(&expected));
    assert_eq!(de.next_token(), None);
}

//////////////////////////////////////////////////////////////////////////

declare_tests! {
    test_bool {
        true => &[Token::Bool(true)],
        false => &[Token::Bool(false)],
    }
    test_isize {
        0isize => &[Token::Isize(0)],
        0isize => &[Token::I8(0)],
        0isize => &[Token::I16(0)],
        0isize => &[Token::I32(0)],
        0isize => &[Token::I64(0)],
        0isize => &[Token::Usize(0)],
        0isize => &[Token::U8(0)],
        0isize => &[Token::U16(0)],
        0isize => &[Token::U32(0)],
        0isize => &[Token::U64(0)],
        0isize => &[Token::F32(0.)],
        0isize => &[Token::F64(0.)],
    }
    test_ints {
        0isize => &[Token::Isize(0)],
        0i8 => &[Token::I8(0)],
        0i16 => &[Token::I16(0)],
        0i32 => &[Token::I32(0)],
        0i64 => &[Token::I64(0)],
    }
    test_uints {
        0usize => &[Token::Usize(0)],
        0u8 => &[Token::U8(0)],
        0u16 => &[Token::U16(0)],
        0u32 => &[Token::U32(0)],
        0u64 => &[Token::U64(0)],
    }
    test_floats {
        0f32 => &[Token::F32(0.)],
        0f64 => &[Token::F64(0.)],
    }
    test_char {
        'a' => &[Token::Char('a')],
        'a' => &[Token::Str("a")],
        'a' => &[Token::String("a".to_owned())],
    }
    test_string {
        "abc".to_owned() => &[Token::Str("abc")],
        "abc".to_owned() => &[Token::String("abc".to_owned())],
        "a".to_owned() => &[Token::Char('a')],
    }
    test_option {
        None::<i32> => &[Token::Unit],
        None::<i32> => &[Token::Option(false)],
        Some(1) => &[Token::I32(1)],
        Some(1) => &[
            Token::Option(true),
            Token::I32(1),
        ],
    }
    test_result {
        Ok::<i32, i32>(0) => &[
            Token::EnumStart("Result"),
            Token::Str("Ok"),
            Token::I32(0),
        ],
        Err::<i32, i32>(1) => &[
            Token::EnumStart("Result"),
            Token::Str("Err"),
            Token::I32(1),
        ],
    }
    test_unit {
        () => &[Token::Unit],
        () => &[
            Token::SeqStart(Some(0)),
            Token::SeqEnd,
        ],
        () => &[
            Token::SeqStart(None),
            Token::SeqEnd,
        ],
        () => &[
            Token::TupleStructStart("Anything", 0),
            Token::SeqEnd,
        ],
    }
    test_unit_struct {
        UnitStruct => &[Token::Unit],
        UnitStruct => &[
            Token::UnitStruct("UnitStruct"),
        ],
        UnitStruct => &[
            Token::SeqStart(Some(0)),
            Token::SeqEnd,
        ],
        UnitStruct => &[
            Token::SeqStart(None),
            Token::SeqEnd,
        ],
    }
    test_unit_string {
        String::new() => &[Token::Unit],
    }
    test_tuple_struct {
        TupleStruct(1, 2, 3) => &[
            Token::SeqStart(Some(3)),
                Token::SeqSep,
                Token::I32(1),

                Token::SeqSep,
                Token::I32(2),

                Token::SeqSep,
                Token::I32(3),
            Token::SeqEnd,
        ],
        TupleStruct(1, 2, 3) => &[
            Token::SeqStart(None),
                Token::SeqSep,
                Token::I32(1),

                Token::SeqSep,
                Token::I32(2),

                Token::SeqSep,
                Token::I32(3),
            Token::SeqEnd,
        ],
        TupleStruct(1, 2, 3) => &[
            Token::TupleStructStart("TupleStruct", 3),
                Token::TupleStructSep,
                Token::I32(1),

                Token::TupleStructSep,
                Token::I32(2),

                Token::TupleStructSep,
                Token::I32(3),
            Token::TupleStructEnd,
        ],
        TupleStruct(1, 2, 3) => &[
            Token::TupleStructStart("TupleStruct", 3),
                Token::TupleStructSep,
                Token::I32(1),

                Token::TupleStructSep,
                Token::I32(2),

                Token::TupleStructSep,
                Token::I32(3),
            Token::TupleStructEnd,
        ],
    }
    test_btreeset {
        BTreeSet::<isize>::new() => &[
            Token::Unit,
        ],
        BTreeSet::<isize>::new() => &[
            Token::SeqStart(Some(0)),
            Token::SeqEnd,
        ],
        btreeset![btreeset![], btreeset![1], btreeset![2, 3]] => &[
            Token::SeqStart(Some(3)),
                Token::SeqSep,
                Token::SeqStart(Some(0)),
                Token::SeqEnd,

                Token::SeqSep,
                Token::SeqStart(Some(1)),
                    Token::SeqSep,
                    Token::I32(1),
                Token::SeqEnd,

                Token::SeqSep,
                Token::SeqStart(Some(2)),
                    Token::SeqSep,
                    Token::I32(2),

                    Token::SeqSep,
                    Token::I32(3),
                Token::SeqEnd,
            Token::SeqEnd,
        ],
        BTreeSet::<isize>::new() => &[
            Token::UnitStruct("Anything"),
        ],
        BTreeSet::<isize>::new() => &[
            Token::TupleStructStart("Anything", 0),
            Token::SeqEnd,
        ],
    }
    test_hashset {
        HashSet::<isize>::new() => &[
            Token::Unit,
        ],
        HashSet::<isize>::new() => &[
            Token::SeqStart(Some(0)),
            Token::SeqEnd,
        ],
        hashset![1, 2, 3] => &[
            Token::SeqStart(Some(3)),
                Token::SeqSep,
                Token::I32(1),

                Token::SeqSep,
                Token::I32(2),

                Token::SeqSep,
                Token::I32(3),
            Token::SeqEnd,
        ],
        HashSet::<isize>::new() => &[
            Token::UnitStruct("Anything"),
        ],
        HashSet::<isize>::new() => &[
            Token::TupleStructStart("Anything", 0),
            Token::SeqEnd,
        ],
        hashset![FnvHasher @ 1, 2, 3] => &[
            Token::SeqStart(Some(3)),
                Token::SeqSep,
                Token::I32(1),

                Token::SeqSep,
                Token::I32(2),

                Token::SeqSep,
                Token::I32(3),
            Token::SeqEnd,
        ],
    }
    test_vec {
        Vec::<isize>::new() => &[
            Token::Unit,
        ],
        Vec::<isize>::new() => &[
            Token::SeqStart(Some(0)),
            Token::SeqEnd,
        ],
        vec![vec![], vec![1], vec![2, 3]] => &[
            Token::SeqStart(Some(3)),
                Token::SeqSep,
                Token::SeqStart(Some(0)),
                Token::SeqEnd,

                Token::SeqSep,
                Token::SeqStart(Some(1)),
                    Token::SeqSep,
                    Token::I32(1),
                Token::SeqEnd,

                Token::SeqSep,
                Token::SeqStart(Some(2)),
                    Token::SeqSep,
                    Token::I32(2),

                    Token::SeqSep,
                    Token::I32(3),
                Token::SeqEnd,
            Token::SeqEnd,
        ],
        Vec::<isize>::new() => &[
            Token::UnitStruct("Anything"),
        ],
        Vec::<isize>::new() => &[
            Token::TupleStructStart("Anything", 0),
            Token::SeqEnd,
        ],
    }
    test_array {
        [0; 0] => &[
            Token::Unit,
        ],
        [0; 0] => &[
            Token::SeqStart(Some(0)),
            Token::SeqEnd,
        ],
        [0; 0] => &[
            Token::SeqArrayStart(0),
            Token::SeqEnd,
        ],
        ([0; 0], [1], [2, 3]) => &[
            Token::SeqStart(Some(3)),
                Token::SeqSep,
                Token::SeqStart(Some(0)),
                Token::SeqEnd,

                Token::SeqSep,
                Token::SeqStart(Some(1)),
                    Token::SeqSep,
                    Token::I32(1),
                Token::SeqEnd,

                Token::SeqSep,
                Token::SeqStart(Some(2)),
                    Token::SeqSep,
                    Token::I32(2),

                    Token::SeqSep,
                    Token::I32(3),
                Token::SeqEnd,
            Token::SeqEnd,
        ],
        ([0; 0], [1], [2, 3]) => &[
            Token::SeqArrayStart(3),
                Token::SeqSep,
                Token::SeqArrayStart(0),
                Token::SeqEnd,

                Token::SeqSep,
                Token::SeqArrayStart(1),
                    Token::SeqSep,
                    Token::I32(1),
                Token::SeqEnd,

                Token::SeqSep,
                Token::SeqArrayStart(2),
                    Token::SeqSep,
                    Token::I32(2),

                    Token::SeqSep,
                    Token::I32(3),
                Token::SeqEnd,
            Token::SeqEnd,
        ],
        [0; 0] => &[
            Token::UnitStruct("Anything"),
        ],
        [0; 0] => &[
            Token::TupleStructStart("Anything", 0),
            Token::SeqEnd,
        ],
    }
    test_tuple {
        (1,) => &[
            Token::SeqStart(Some(1)),
                Token::SeqSep,
                Token::I32(1),
            Token::SeqEnd,
        ],
        (1, 2, 3) => &[
            Token::SeqStart(Some(3)),
                Token::SeqSep,
                Token::I32(1),

                Token::SeqSep,
                Token::I32(2),

                Token::SeqSep,
                Token::I32(3),
            Token::SeqEnd,
        ],
        (1,) => &[
            Token::TupleStart(1),
                Token::TupleSep,
                Token::I32(1),
            Token::TupleEnd,
        ],
        (1, 2, 3) => &[
            Token::TupleStart(3),
                Token::TupleSep,
                Token::I32(1),

                Token::TupleSep,
                Token::I32(2),

                Token::TupleSep,
                Token::I32(3),
            Token::TupleEnd,
        ],
    }
    test_btreemap {
        BTreeMap::<isize, isize>::new() => &[
            Token::Unit,
        ],
        BTreeMap::<isize, isize>::new() => &[
            Token::MapStart(Some(0)),
            Token::MapEnd,
        ],
        btreemap![1 => 2] => &[
            Token::MapStart(Some(1)),
                Token::MapSep,
                Token::I32(1),
                Token::I32(2),
            Token::MapEnd,
        ],
        btreemap![1 => 2, 3 => 4] => &[
            Token::MapStart(Some(2)),
                Token::MapSep,
                Token::I32(1),
                Token::I32(2),

                Token::MapSep,
                Token::I32(3),
                Token::I32(4),
            Token::MapEnd,
        ],
        btreemap![1 => btreemap![], 2 => btreemap![3 => 4, 5 => 6]] => &[
            Token::MapStart(Some(2)),
                Token::MapSep,
                Token::I32(1),
                Token::MapStart(Some(0)),
                Token::MapEnd,

                Token::MapSep,
                Token::I32(2),
                Token::MapStart(Some(2)),
                    Token::MapSep,
                    Token::I32(3),
                    Token::I32(4),

                    Token::MapSep,
                    Token::I32(5),
                    Token::I32(6),
                Token::MapEnd,
            Token::MapEnd,
        ],
        BTreeMap::<isize, isize>::new() => &[
            Token::UnitStruct("Anything"),
        ],
        BTreeMap::<isize, isize>::new() => &[
            Token::StructStart("Anything", 0),
            Token::MapEnd,
        ],
    }
    test_hashmap {
        HashMap::<isize, isize>::new() => &[
            Token::Unit,
        ],
        HashMap::<isize, isize>::new() => &[
            Token::MapStart(Some(0)),
            Token::MapEnd,
        ],
        hashmap![1 => 2] => &[
            Token::MapStart(Some(1)),
                Token::MapSep,
                Token::I32(1),
                Token::I32(2),
            Token::MapEnd,
        ],
        hashmap![1 => 2, 3 => 4] => &[
            Token::MapStart(Some(2)),
                Token::MapSep,
                Token::I32(1),
                Token::I32(2),

                Token::MapSep,
                Token::I32(3),
                Token::I32(4),
            Token::MapEnd,
        ],
        hashmap![1 => hashmap![], 2 => hashmap![3 => 4, 5 => 6]] => &[
            Token::MapStart(Some(2)),
                Token::MapSep,
                Token::I32(1),
                Token::MapStart(Some(0)),
                Token::MapEnd,

                Token::MapSep,
                Token::I32(2),
                Token::MapStart(Some(2)),
                    Token::MapSep,
                    Token::I32(3),
                    Token::I32(4),

                    Token::MapSep,
                    Token::I32(5),
                    Token::I32(6),
                Token::MapEnd,
            Token::MapEnd,
        ],
        HashMap::<isize, isize>::new() => &[
            Token::UnitStruct("Anything"),
        ],
        HashMap::<isize, isize>::new() => &[
            Token::StructStart("Anything", 0),
            Token::MapEnd,
        ],
        hashmap![FnvHasher @ 1 => 2, 3 => 4] => &[
            Token::MapStart(Some(2)),
                Token::MapSep,
                Token::I32(1),
                Token::I32(2),

                Token::MapSep,
                Token::I32(3),
                Token::I32(4),
            Token::MapEnd,
        ],
    }
    test_struct {
        Struct { a: 1, b: 2, c: 0 } => &[
            Token::MapStart(Some(3)),
                Token::MapSep,
                Token::Str("a"),
                Token::I32(1),

                Token::MapSep,
                Token::Str("b"),
                Token::I32(2),
            Token::MapEnd,
        ],
        Struct { a: 1, b: 2, c: 0 } => &[
            Token::StructStart("Struct", 3),
                Token::StructSep,
                Token::Str("a"),
                Token::I32(1),

                Token::StructSep,
                Token::Str("b"),
                Token::I32(2),
            Token::StructEnd,
        ],
        Struct { a: 1, b: 2, c: 0 } => &[
            Token::SeqStart(Some(3)),
                Token::SeqSep,
                Token::I32(1),

                Token::SeqSep,
                Token::I32(2),
            Token::SeqEnd,
        ],
    }
    test_struct_with_skip {
        Struct { a: 1, b: 2, c: 0 } => &[
            Token::MapStart(Some(3)),
                Token::MapSep,
                Token::Str("a"),
                Token::I32(1),

                Token::MapSep,
                Token::Str("b"),
                Token::I32(2),

                Token::MapSep,
                Token::Str("c"),
                Token::I32(3),

                Token::MapSep,
                Token::Str("d"),
                Token::I32(4),
            Token::MapEnd,
        ],
        Struct { a: 1, b: 2, c: 0 } => &[
            Token::StructStart("Struct", 3),
                Token::StructSep,
                Token::Str("a"),
                Token::I32(1),

                Token::StructSep,
                Token::Str("b"),
                Token::I32(2),

                Token::StructSep,
                Token::Str("c"),
                Token::I32(3),

                Token::StructSep,
                Token::Str("d"),
                Token::I32(4),
            Token::StructEnd,
        ],
    }
    test_struct_skip_all {
        StructSkipAll { a: 0 } => &[
            Token::StructStart("StructSkipAll", 0),
            Token::StructEnd,
        ],
        StructSkipAll { a: 0 } => &[
            Token::StructStart("StructSkipAll", 1),
                Token::StructSep,
                Token::Str("a"),
                Token::I32(1),

                Token::StructSep,
                Token::Str("b"),
                Token::I32(2),
            Token::StructEnd,
        ],
    }
    test_struct_skip_all_deny_unknown {
        StructSkipAllDenyUnknown { a: 0 } => &[
            Token::StructStart("StructSkipAllDenyUnknown", 0),
            Token::StructEnd,
        ],
    }
    test_enum_unit {
        Enum::Unit => &[
            Token::EnumUnit("Enum", "Unit"),
        ],
    }
    test_enum_simple {
        Enum::Simple(1) => &[
            Token::EnumNewType("Enum", "Simple"),
            Token::I32(1),
        ],
    }
    test_enum_seq {
        Enum::Seq(1, 2, 3) => &[
            Token::EnumSeqStart("Enum", "Seq", 3),
                Token::EnumSeqSep,
                Token::I32(1),

                Token::EnumSeqSep,
                Token::I32(2),

                Token::EnumSeqSep,
                Token::I32(3),
            Token::EnumSeqEnd,
        ],
    }
    test_enum_map {
        Enum::Map { a: 1, b: 2, c: 3 } => &[
            Token::EnumMapStart("Enum", "Map", 3),
                Token::EnumMapSep,
                Token::Str("a"),
                Token::I32(1),

                Token::EnumMapSep,
                Token::Str("b"),
                Token::I32(2),

                Token::EnumMapSep,
                Token::Str("c"),
                Token::I32(3),
            Token::EnumMapEnd,
        ],
    }
    test_enum_unit_usize {
        Enum::Unit => &[
            Token::EnumStart("Enum"),
            Token::Usize(0),
            Token::Unit,
        ],
    }
    test_enum_unit_bytes {
        Enum::Unit => &[
            Token::EnumStart("Enum"),
            Token::Bytes(b"Unit"),
            Token::Unit,
        ],
    }
    test_box {
        Box::new(0i32) => &[Token::I32(0)],
    }
    test_boxed_slice {
        Box::new([0, 1, 2]) => &[
            Token::SeqStart(Some(3)),
            Token::SeqSep,
            Token::I32(0),
            Token::SeqSep,
            Token::I32(1),
            Token::SeqSep,
            Token::I32(2),
            Token::SeqEnd,
        ],
    }
    test_duration {
        Duration::new(1, 2) => &[
            Token::StructStart("Duration", 2),
                Token::StructSep,
                Token::Str("secs"),
                Token::U64(1),

                Token::StructSep,
                Token::Str("nanos"),
                Token::U32(2),
            Token::StructEnd,
        ],
        Duration::new(1, 2) => &[
            Token::SeqStart(Some(2)),
                Token::SeqSep,
                Token::I64(1),

                Token::SeqSep,
                Token::I64(2),
            Token::SeqEnd,
        ],
    }
    test_net_ipv4addr {
        "1.2.3.4".parse::<net::Ipv4Addr>().unwrap() => &[Token::Str("1.2.3.4")],
    }
    test_net_ipv6addr {
        "::1".parse::<net::Ipv6Addr>().unwrap() => &[Token::Str("::1")],
    }
    test_net_socketaddr {
        "1.2.3.4:1234".parse::<net::SocketAddr>().unwrap() => &[Token::Str("1.2.3.4:1234")],
        "1.2.3.4:1234".parse::<net::SocketAddrV4>().unwrap() => &[Token::Str("1.2.3.4:1234")],
        "[::1]:1234".parse::<net::SocketAddrV6>().unwrap() => &[Token::Str("[::1]:1234")],
    }
    test_path_buf {
        PathBuf::from("/usr/local/lib") => &[
            Token::String("/usr/local/lib".to_owned()),
        ],
    }
}

#[cfg(feature = "unstable")]
#[test]
fn test_net_ipaddr() {
    assert_de_tokens(
        "1.2.3.4".parse::<net::IpAddr>().unwrap(),
        &[Token::Str("1.2.3.4")],
    );
}

declare_error_tests! {
    test_unknown_field<StructDenyUnknown> {
        &[
            Token::StructStart("StructDenyUnknown", 2),
                Token::StructSep,
                Token::Str("a"),
                Token::I32(0),

                Token::StructSep,
                Token::Str("d"),
        ],
        Error::Message("unknown field `d`, expected `a`".to_owned()),
    }
    test_skipped_field_is_unknown<StructDenyUnknown> {
        &[
            Token::StructStart("StructDenyUnknown", 2),
                Token::StructSep,
                Token::Str("b"),
        ],
        Error::Message("unknown field `b`, expected `a`".to_owned()),
    }
    test_skip_all_deny_unknown<StructSkipAllDenyUnknown> {
        &[
            Token::StructStart("StructSkipAllDenyUnknown", 1),
                Token::StructSep,
                Token::Str("a"),
        ],
        Error::Message("unknown field `a`, there are no fields".to_owned()),
    }
    test_unknown_variant<Enum> {
        &[
            Token::EnumUnit("Enum", "Foo"),
        ],
        Error::Message("unknown variant `Foo`, expected one of `Unit`, `Simple`, `Seq`, `Map`".to_owned()),
    }
    test_enum_skipped_variant<Enum> {
        &[
            Token::EnumUnit("Enum", "Skipped"),
        ],
        Error::Message("unknown variant `Skipped`, expected one of `Unit`, `Simple`, `Seq`, `Map`".to_owned()),
    }
    test_enum_skip_all<EnumSkipAll> {
        &[
            Token::EnumUnit("EnumSkipAll", "Skipped"),
        ],
        Error::Message("unknown variant `Skipped`, there are no variants".to_owned()),
    }
    test_struct_seq_too_long<Struct> {
        &[
            Token::SeqStart(Some(4)),
                Token::SeqSep, Token::I32(1),
                Token::SeqSep, Token::I32(2),
                Token::SeqSep, Token::I32(3),
        ],
        Error::UnexpectedToken(Token::SeqSep),
    }
    test_duplicate_field_struct<Struct> {
        &[
            Token::MapStart(Some(3)),
                Token::MapSep,
                Token::Str("a"),
                Token::I32(1),

                Token::MapSep,
                Token::Str("a"),
        ],
        Error::Message("duplicate field `a`".to_owned()),
    }
    test_duplicate_field_enum<Enum> {
        &[
            Token::EnumMapStart("Enum", "Map", 3),
                Token::EnumMapSep,
                Token::Str("a"),
                Token::I32(1),

                Token::EnumMapSep,
                Token::Str("a"),
        ],
        Error::Message("duplicate field `a`".to_owned()),
    }
    test_enum_out_of_range<Enum> {
        &[
            Token::EnumStart("Enum"),
<<<<<<< HEAD
            Token::Usize(4),
            Token::Unit,
        ],
        Error::InvalidValue("expected variant index 0 <= i < 4".to_owned()),
=======
            Token::Usize(0),
            Token::Unit,
        ],
        Error::Message("invalid type: integer `0`, expected field name".into()),
    }
    test_enum_unit_bytes<Enum> {
        &[
            Token::EnumStart("Enum"),
            Token::Bytes(b"Unit"),
            Token::Unit,
        ],
        Error::Message("invalid type: byte array, expected field name".into()),
>>>>>>> e27553d3
    }
}<|MERGE_RESOLUTION|>--- conflicted
+++ resolved
@@ -3,11 +3,7 @@
 use std::path::PathBuf;
 use std::time::Duration;
 
-<<<<<<< HEAD
-use serde::de::Deserialize;
-=======
 use serde::Deserialize;
->>>>>>> e27553d3
 
 extern crate fnv;
 use self::fnv::FnvHasher;
@@ -939,24 +935,9 @@
     test_enum_out_of_range<Enum> {
         &[
             Token::EnumStart("Enum"),
-<<<<<<< HEAD
             Token::Usize(4),
             Token::Unit,
         ],
-        Error::InvalidValue("expected variant index 0 <= i < 4".to_owned()),
-=======
-            Token::Usize(0),
-            Token::Unit,
-        ],
-        Error::Message("invalid type: integer `0`, expected field name".into()),
-    }
-    test_enum_unit_bytes<Enum> {
-        &[
-            Token::EnumStart("Enum"),
-            Token::Bytes(b"Unit"),
-            Token::Unit,
-        ],
-        Error::Message("invalid type: byte array, expected field name".into()),
->>>>>>> e27553d3
+        Error::Message("invalid value: integer `4`, expected variant index 0 <= i < 4".into()),
     }
 }