use std::fmt;
use std::error;

use serde::{Serialize, Serializer, Deserialize, Deserializer};
use serde::bytes::{ByteBuf, Bytes};
use serde::ser;
use serde::de;

///////////////////////////////////////////////////////////////////////////////

#[derive(Debug, PartialEq)]
struct Error;

impl ser::Error for Error {
    fn custom<T: Into<String>>(_: T) -> Error { Error }
}

impl de::Error for Error {
    fn custom<T: Into<String>>(_: T) -> Error { Error }

    fn end_of_stream() -> Error { Error }
}

impl fmt::Display for Error {
    fn fmt(&self, formatter: &mut fmt::Formatter) -> Result<(), fmt::Error> {
        formatter.write_str(format!("{:?}", self).as_ref())
    }
}

impl error::Error for Error {
    fn description(&self) -> &str {
        "Serde Deserialization Error"
    }

    fn cause(&self) -> Option<&error::Error> {
        None
    }
}

///////////////////////////////////////////////////////////////////////////////

struct BytesSerializer {
    bytes: Vec<u8>,
}

impl BytesSerializer {
    fn new(bytes: Vec<u8>) -> Self {
        BytesSerializer {
            bytes: bytes,
        }
    }
}

impl Serializer for BytesSerializer {
    type Error = Error;
    type SeqState = ();
    type MapState = ();
    type TupleState = ();
    type TupleStructState = ();
    type TupleVariantState = ();
    type StructState = ();
    type StructVariantState = ();

    fn serialize_unit(&mut self) -> Result<(), Error> {
        Err(Error)
    }

    fn serialize_unit_struct(&mut self, _name: &'static str) -> Result<(), Error> {
        Err(Error)
    }

    fn serialize_unit_variant(&mut self, _: &'static str, _: usize, _: &'static str) -> Result<(), Error> {
        Err(Error)
    }

    fn serialize_bool(&mut self, _v: bool) -> Result<(), Error> {
        Err(Error)
    }

    fn serialize_isize(&mut self, _v: isize) -> Result<(), Error> {
        Err(Error)
    }

    fn serialize_usize(&mut self, _v: usize) -> Result<(), Error> {
        Err(Error)
    }

    fn serialize_i8(&mut self, _v: i8) -> Result<(), Error> {
        Err(Error)
    }

    fn serialize_u8(&mut self, _v: u8) -> Result<(), Error> {
        Err(Error)
    }

    fn serialize_i16(&mut self, _v: i16) -> Result<(), Error> {
        Err(Error)
    }

    fn serialize_u16(&mut self, _v: u16) -> Result<(), Error> {
        Err(Error)
    }

    fn serialize_i32(&mut self, _v: i32) -> Result<(), Error> {
        Err(Error)
    }

    fn serialize_u32(&mut self, _v: u32) -> Result<(), Error> {
        Err(Error)
    }

    fn serialize_i64(&mut self, _v: i64) -> Result<(), Error> {
        Err(Error)
    }

    fn serialize_u64(&mut self, _v: u64) -> Result<(), Error> {
        Err(Error)
    }

    fn serialize_f32(&mut self, _v: f32) -> Result<(), Error> {
        Err(Error)
    }

    fn serialize_f64(&mut self, _v: f64) -> Result<(), Error> {
        Err(Error)
    }

    fn serialize_char(&mut self, _v: char) -> Result<(), Error> {
        Err(Error)
    }

    fn serialize_str(&mut self, _v: &str) -> Result<(), Error> {
        Err(Error)
    }

    fn serialize_none(&mut self) -> Result<(), Error> {
        Err(Error)
    }

    fn serialize_some<V>(&mut self, _value: V) -> Result<(), Error>
        where V: Serialize,
    {
        Err(Error)
    }

    fn serialize_newtype_struct<V>(&mut self, _: &'static str, _value: V) -> Result<(), Error>
        where V: Serialize,
    {
        Err(Error)
    }

    fn serialize_newtype_variant<V>(&mut self, _: &'static str, _: usize, _: &'static str, _value: V) -> Result<(), Error>
        where V: Serialize,
    {
        Err(Error)
    }

    fn serialize_seq(&mut self, _len: Option<usize>) -> Result<(), Error>
    {
        Err(Error)
    }

    fn serialize_seq_fixed_size(&mut self, _len: usize) -> Result<(), Error>
    {
        Err(Error)
    }

    fn serialize_seq_elt<T>(&mut self, _: &mut (), _value: T) -> Result<(), Error>
        where T: Serialize
    {
        Err(Error)
    }

    fn serialize_seq_end(&mut self, _: ()) -> Result<(), Error>
    {
        Err(Error)
    }

    fn serialize_tuple(&mut self, _len: usize) -> Result<(), Error>
    {
        Err(Error)
    }

    fn serialize_tuple_elt<T>(&mut self, _: &mut (), _value: T) -> Result<(), Error>
        where T: Serialize
    {
        Err(Error)
    }

    fn serialize_tuple_end(&mut self, _: ()) -> Result<(), Error>
    {
        Err(Error)
    }

    fn serialize_tuple_struct(&mut self, _: &'static str, _len: usize) -> Result<(), Error>
    {
        Err(Error)
    }

    fn serialize_tuple_struct_elt<T>(&mut self, _: &mut (), _value: T) -> Result<(), Error>
        where T: Serialize
    {
        Err(Error)
    }

    fn serialize_tuple_struct_end(&mut self, _: ()) -> Result<(), Error>
    {
        Err(Error)
    }

    fn serialize_tuple_variant(&mut self, _: &'static str, _: usize, _: &'static str, _len: usize) -> Result<(), Error>
    {
        Err(Error)
    }

    fn serialize_tuple_variant_elt<T>(&mut self, _: &mut (), _value: T) -> Result<(), Error>
        where T: Serialize
    {
        Err(Error)
    }

    fn serialize_tuple_variant_end(&mut self, _: ()) -> Result<(), Error>
    {
        Err(Error)
    }

    fn serialize_map(&mut self, _: Option<usize>) -> Result<(), Error>
    {
        Err(Error)
    }

    fn serialize_map_elt<K, V>(&mut self, _: &mut (), _key: K, _value: V) -> Result<(), Error>
        where K: Serialize,
              V: Serialize,
    {
        Err(Error)
    }

    fn serialize_map_end(&mut self, _: ()) -> Result<(), Error>
    {
        Err(Error)
    }

    fn serialize_struct(&mut self, _: &'static str, _: usize) -> Result<(), Error>
    {
        Err(Error)
    }

    fn serialize_struct_elt<V>(&mut self, _: &mut (), _key: &'static str, _value: V) -> Result<(), Error>
        where V: Serialize,
    {
        Err(Error)
    }

    fn serialize_struct_end(&mut self, _: ()) -> Result<(), Error>
    {
        Err(Error)
    }

    fn serialize_struct_variant(&mut self, _: &'static str, _: usize, _: &'static str, _: usize) -> Result<(), Error>
    {
        Err(Error)
    }

    fn serialize_struct_variant_elt<V>(&mut self, _: &mut (), _key: &'static str, _value: V) -> Result<(), Error>
        where V: Serialize,
    {
        Err(Error)
    }

    fn serialize_struct_variant_end(&mut self, _: ()) -> Result<(), Error>
    {
        Err(Error)
    }

    fn serialize_tagged_value<T, U>(&mut self, _: T, _: U) -> Result<(), Error>
    {
        Err(Error)
    }

    fn serialize_bytes(&mut self, bytes: &[u8]) -> Result<(), Error> {
        assert_eq!(self.bytes, bytes);
        Ok(())
    }
}

///////////////////////////////////////////////////////////////////////////////

struct BytesDeserializer {
    bytes: Option<Vec<u8>>,
}

impl BytesDeserializer {
    fn new(bytes: Vec<u8>) -> Self {
        BytesDeserializer {
            bytes: Some(bytes),
        }
    }
}

impl Deserializer for BytesDeserializer {
    type Error = Error;

    fn deserialize<V>(&mut self, _visitor: V) -> Result<V::Value, Error>
        where V: de::Visitor,
    {
        Err(Error)
    }

    fn deserialize_bytes<V>(&mut self, mut visitor: V) -> Result<V::Value, Error>
        where V: de::Visitor,
    {
        visitor.visit_byte_buf(self.bytes.take().unwrap())
    }

<<<<<<< HEAD
    de_forward_to_deserialize!{
        deserialize_bool,
        deserialize_f64, deserialize_f32,
        deserialize_u8, deserialize_u16, deserialize_u32, deserialize_u64, deserialize_usize,
        deserialize_i8, deserialize_i16, deserialize_i32, deserialize_i64, deserialize_isize,
        deserialize_char, deserialize_str, deserialize_string,
        deserialize_ignored_any,
        deserialize_unit_struct, deserialize_unit,
        deserialize_seq, deserialize_fixed_size_array,
        deserialize_map, deserialize_newtype_struct, deserialize_struct_field,
        deserialize_tuple,
        deserialize_enum,
        deserialize_struct, deserialize_tuple_struct,
        deserialize_option,
        deserialize_tagged_value
=======
    fn deserialize_seq<__V>(&mut self, visitor: __V) -> Result<__V::Value, Self::Error>
        where __V: de::Visitor {
        self.deserialize(visitor)
    }
    fn deserialize_struct_field<__V>(&mut self, visitor: __V) -> Result<__V::Value, Self::Error>
        where __V: de::Visitor {
        self.deserialize(visitor)
    }
    fn deserialize_map<__V>(&mut self, visitor: __V) -> Result<__V::Value, Self::Error>
        where __V: de::Visitor {
        self.deserialize(visitor)
    }
    fn deserialize_unit<__V>(&mut self, visitor: __V) -> Result<__V::Value, Self::Error>
        where __V: de::Visitor {
        self.deserialize(visitor)
    }
    fn deserialize_ignored_any<__V>(&mut self, visitor: __V) -> Result<__V::Value, Self::Error>
        where __V: de::Visitor {
        self.deserialize(visitor)
    }
    fn deserialize_string<__V>(&mut self, visitor: __V) -> Result<__V::Value, Self::Error>
        where __V: de::Visitor {
        self.deserialize(visitor)
    }
    fn deserialize_str<__V>(&mut self, visitor: __V) -> Result<__V::Value, Self::Error>
        where __V: de::Visitor {
        self.deserialize(visitor)
    }
    fn deserialize_char<__V>(&mut self, visitor: __V) -> Result<__V::Value, Self::Error>
        where __V: de::Visitor {
        self.deserialize(visitor)
    }
    fn deserialize_i64<__V>(&mut self, visitor: __V) -> Result<__V::Value, Self::Error>
        where __V: de::Visitor {
        self.deserialize(visitor)
    }
    fn deserialize_i32<__V>(&mut self, visitor: __V) -> Result<__V::Value, Self::Error>
        where __V: de::Visitor {
        self.deserialize(visitor)
    }
    fn deserialize_i16<__V>(&mut self, visitor: __V) -> Result<__V::Value, Self::Error>
        where __V: de::Visitor {
        self.deserialize(visitor)
    }
    fn deserialize_i8<__V>(&mut self, visitor: __V) -> Result<__V::Value, Self::Error>
        where __V: de::Visitor {
        self.deserialize(visitor)
    }
    fn deserialize_u64<__V>(&mut self, visitor: __V) -> Result<__V::Value, Self::Error>
        where __V: de::Visitor {
        self.deserialize(visitor)
    }
    fn deserialize_u32<__V>(&mut self, visitor: __V) -> Result<__V::Value, Self::Error>
        where __V: de::Visitor {
        self.deserialize(visitor)
    }
    fn deserialize_u16<__V>(&mut self, visitor: __V) -> Result<__V::Value, Self::Error>
        where __V: de::Visitor {
        self.deserialize(visitor)
    }
    fn deserialize_u8<__V>(&mut self, visitor: __V) -> Result<__V::Value, Self::Error>
        where __V: de::Visitor {
        self.deserialize(visitor)
    }
    fn deserialize_f32<__V>(&mut self, visitor: __V) -> Result<__V::Value, Self::Error>
        where __V: de::Visitor {
        self.deserialize(visitor)
    }
    fn deserialize_f64<__V>(&mut self, visitor: __V) -> Result<__V::Value, Self::Error>
        where __V: de::Visitor {
        self.deserialize(visitor)
    }
    fn deserialize_bool<__V>(&mut self, visitor: __V) -> Result<__V::Value, Self::Error>
        where __V: de::Visitor {
        self.deserialize(visitor)
    }
    fn deserialize_usize<__V>(&mut self, visitor: __V) -> Result<__V::Value, Self::Error>
        where __V: de::Visitor {
        self.deserialize(visitor)
    }
    fn deserialize_isize<__V>(&mut self, visitor: __V) -> Result<__V::Value, Self::Error>
        where __V: de::Visitor {
        self.deserialize(visitor)
    }
    fn deserialize_option<__V>(&mut self, visitor: __V)
     -> Result<__V::Value, Self::Error> where __V: de::Visitor {
        self.deserialize(visitor)
    }
    fn deserialize_seq_fixed_size<__V>(&mut self, _: usize, visitor: __V)
     -> Result<__V::Value, Self::Error> where __V: de::Visitor {
        self.deserialize(visitor)
    }
    fn deserialize_unit_struct<__V>(&mut self, _: &str, visitor: __V)
     -> Result<__V::Value, Self::Error> where __V: de::Visitor {
        self.deserialize(visitor)
    }
    fn deserialize_newtype_struct<__V>(&mut self, _: &str, visitor: __V)
     -> Result<__V::Value, Self::Error> where __V: de::Visitor {
        self.deserialize(visitor)
    }
    fn deserialize_tuple_struct<__V>(&mut self, _: &str, _: usize, visitor: __V)
     -> Result<__V::Value, Self::Error> where __V: de::Visitor {
        self.deserialize(visitor)
    }
    fn deserialize_struct<__V>(&mut self, _: &str, _: &[&str], visitor: __V)
     -> Result<__V::Value, Self::Error> where __V: de::Visitor {
        self.deserialize(visitor)
    }
    fn deserialize_tuple<__V>(&mut self, _: usize, visitor: __V)
     -> Result<__V::Value, Self::Error> where __V: de::Visitor {
        self.deserialize(visitor)
    }
    fn deserialize_enum<__V>(&mut self, _: &str, _: &[&str], _visitor: __V)
     -> Result<__V::Value, Self::Error> where __V: de::EnumVisitor {
        Err(Error)
>>>>>>> 89549e25
    }
}

///////////////////////////////////////////////////////////////////////////////

#[test]
fn test_bytes_ser_bytes() {
    let buf = vec![];
    let bytes = Bytes::from(&buf);
    let mut ser = BytesSerializer::new(vec![]);
    bytes.serialize(&mut ser).unwrap();

    let buf = vec![1, 2, 3];
    let bytes = Bytes::from(&buf);
    let mut ser = BytesSerializer::new(vec![1, 2, 3]);
    bytes.serialize(&mut ser).unwrap();
}

///////////////////////////////////////////////////////////////////////////////

#[test]
fn test_byte_buf_de_bytes() {
    let mut de = BytesDeserializer::new(vec![]);
    let bytes = Deserialize::deserialize(&mut de);
    assert_eq!(bytes, Ok(ByteBuf::new()));

    let mut de = BytesDeserializer::new(vec![1, 2, 3]);
    let bytes = Deserialize::deserialize(&mut de);
    assert_eq!(bytes, Ok(ByteBuf::from(vec![1, 2, 3])));
}<|MERGE_RESOLUTION|>--- conflicted
+++ resolved
@@ -313,23 +313,10 @@
         visitor.visit_byte_buf(self.bytes.take().unwrap())
     }
 
-<<<<<<< HEAD
-    de_forward_to_deserialize!{
-        deserialize_bool,
-        deserialize_f64, deserialize_f32,
-        deserialize_u8, deserialize_u16, deserialize_u32, deserialize_u64, deserialize_usize,
-        deserialize_i8, deserialize_i16, deserialize_i32, deserialize_i64, deserialize_isize,
-        deserialize_char, deserialize_str, deserialize_string,
-        deserialize_ignored_any,
-        deserialize_unit_struct, deserialize_unit,
-        deserialize_seq, deserialize_fixed_size_array,
-        deserialize_map, deserialize_newtype_struct, deserialize_struct_field,
-        deserialize_tuple,
-        deserialize_enum,
-        deserialize_struct, deserialize_tuple_struct,
-        deserialize_option,
-        deserialize_tagged_value
-=======
+    fn deserialize_tagged_value<V: Deserialize>(&mut self) -> Result<V, Error> {
+        Err(Error)
+    }
+
     fn deserialize_seq<__V>(&mut self, visitor: __V) -> Result<__V::Value, Self::Error>
         where __V: de::Visitor {
         self.deserialize(visitor)
@@ -445,7 +432,6 @@
     fn deserialize_enum<__V>(&mut self, _: &str, _: &[&str], _visitor: __V)
      -> Result<__V::Value, Self::Error> where __V: de::EnumVisitor {
         Err(Error)
->>>>>>> 89549e25
     }
 }
 
