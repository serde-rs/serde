use serde::{Deserialize, Serialize};
use serde_state::de::DeserializeState;
use serde_state::ser::{SerializeState, Unseeded};

use de::Deserializer;
use ser::Serializer;
use token::Token;

use std::fmt::Debug;

/// Runs both `assert_ser_tokens` and `assert_de_tokens`.
///
/// ```edition2018
/// # use serde::{Serialize, Deserialize};
/// # use serde_test::{assert_tokens, Token};
/// #
/// # fn main() {
/// #[derive(Serialize, Deserialize, PartialEq, Debug)]
/// struct S {
///     a: u8,
///     b: u8,
/// }
///
/// let s = S { a: 0, b: 0 };
/// assert_tokens(&s, &[
///     Token::Struct { name: "S", len: 2 },
///     Token::Str("a"),
///     Token::U8(0),
///     Token::Str("b"),
///     Token::U8(0),
///     Token::StructEnd,
/// ]);
/// # }
/// ```
pub fn assert_tokens<'de, T>(value: &T, tokens: &'de [Token])
where
    T: Serialize + Deserialize<'de> + PartialEq + Debug,
{
    assert_ser_tokens(value, tokens);
    assert_de_tokens(value, tokens);
}

/// Asserts that `value` serializes to the given `tokens`.
///
/// ```edition2018
/// # use serde::{Serialize, Deserialize};
/// # use serde_test::{assert_ser_tokens, Token};
/// #
/// # fn main() {
/// #[derive(Serialize, Deserialize, PartialEq, Debug)]
/// struct S {
///     a: u8,
///     b: u8,
/// }
///
/// let s = S { a: 0, b: 0 };
/// assert_ser_tokens(&s, &[
///     Token::Struct { name: "S", len: 2 },
///     Token::Str("a"),
///     Token::U8(0),
///     Token::Str("b"),
///     Token::U8(0),
///     Token::StructEnd,
/// ]);
/// # }
/// ```
pub fn assert_ser_tokens<T>(value: &T, tokens: &[Token])
where
    T: Serialize,
{
    assert_ser_seed_tokens(&Unseeded(value), &(), tokens)
}

pub fn assert_ser_seed_tokens<T, Seed>(value: &T, seed: &Seed, tokens: &[Token])
where
    T: SerializeState<Seed>,
{
    let mut ser = Serializer::new(tokens);
    match value.serialize_state(&mut ser, seed) {
        Ok(_) => {}
        Err(err) => panic!("value failed to serialize: {}", err),
    }

    if ser.remaining() > 0 {
        panic!("{} remaining tokens", ser.remaining());
    }
}

<<<<<<< HEAD

/// Asserts that `value` serializes to the given `tokens`, and then yields `error`.
=======
/// Asserts that `value` serializes to the given `tokens`, and then yields
/// `error`.
>>>>>>> 4cb13b33
///
/// ```edition2018
/// use std::sync::{Arc, Mutex};
/// use std::thread;
///
/// use serde::Serialize;
/// use serde_test::{assert_ser_tokens_error, Token};
///
/// #[derive(Serialize)]
/// struct Example {
///     lock: Arc<Mutex<u32>>,
/// }
///
/// fn main() {
///     let example = Example { lock: Arc::new(Mutex::new(0)) };
///     let lock = example.lock.clone();
///
///     let _ = thread::spawn(move || {
///         // This thread will acquire the mutex first, unwrapping the result
///         // of `lock` because the lock has not been poisoned.
///         let _guard = lock.lock().unwrap();
///
///         // This panic while holding the lock (`_guard` is in scope) will
///         // poison the mutex.
///         panic!()
///     }).join();
///
///     let expected = &[
///         Token::Struct { name: "Example", len: 1 },
///         Token::Str("lock"),
///     ];
///     let error = "lock poison error while serializing";
///     assert_ser_tokens_error(&example, expected, error);
/// }
/// ```
pub fn assert_ser_tokens_error<T>(value: &T, tokens: &[Token], error: &str)
where
    T: Serialize,
{
    let mut ser = Serializer::new(tokens);
    match value.serialize(&mut ser) {
        Ok(_) => panic!("value serialized successfully"),
        Err(e) => assert_eq!(e, *error),
    }

    if ser.remaining() > 0 {
        panic!("{} remaining tokens", ser.remaining());
    }
}

/// Asserts that the given `tokens` deserialize into `value`.
///
/// ```edition2018
/// # use serde::{Serialize, Deserialize};
/// # use serde_test::{assert_de_tokens, Token};
/// #
/// # fn main() {
/// #[derive(Serialize, Deserialize, PartialEq, Debug)]
/// struct S {
///     a: u8,
///     b: u8,
/// }
///
/// let s = S { a: 0, b: 0 };
/// assert_de_tokens(&s, &[
///     Token::Struct { name: "S", len: 2 },
///     Token::Str("a"),
///     Token::U8(0),
///     Token::Str("b"),
///     Token::U8(0),
///     Token::StructEnd,
/// ]);
/// # }
/// ```
pub fn assert_de_tokens<'de, T>(value: &T, tokens: &'de [Token])
where
    T: Deserialize<'de> + PartialEq + Debug,
{
    let mut de = Deserializer::new(tokens);
    let mut deserialized_val = match T::deserialize(&mut de) {
        Ok(v) => {
            assert_eq!(v, *value);
            v
        }
        Err(e) => panic!("tokens failed to deserialize: {}", e),
    };
    if de.remaining() > 0 {
        panic!("{} remaining tokens", de.remaining());
    }

    // Do the same thing for deserialize_in_place. This isn't *great* because a
    // no-op impl of deserialize_in_place can technically succeed here. Still,
    // this should catch a lot of junk.
    let mut de = Deserializer::new(tokens);
    match T::deserialize_in_place(&mut de, &mut deserialized_val) {
        Ok(()) => {
            assert_eq!(deserialized_val, *value);
        }
        Err(e) => panic!("tokens failed to deserialize_in_place: {}", e),
    }
    if de.remaining() > 0 {
        panic!("{} remaining tokens", de.remaining());
    }
}

pub fn assert_de_seed_tokens<'de, S, T>(seed: &mut S, value: &T, tokens: &'de [Token])
where
    T: DeserializeState<'de, S> + PartialEq + Debug,
{
    let mut de = Deserializer::new(tokens);
    match T::deserialize_state(seed, &mut de) {
        Ok(v) => assert_eq!(v, *value),
        Err(e) => panic!("tokens failed to deserialize: {}", e),
    }

    if de.remaining() > 0 {
        panic!("{} remaining tokens", de.remaining());
    }
}

/// Asserts that the given `tokens` yield `error` when deserializing.
///
/// ```edition2018
/// # use serde::{Serialize, Deserialize};
/// # use serde_test::{assert_de_tokens_error, Token};
/// #
/// # fn main() {
/// #[derive(Serialize, Deserialize, PartialEq, Debug)]
/// #[serde(deny_unknown_fields)]
/// struct S {
///     a: u8,
///     b: u8,
/// }
///
/// assert_de_tokens_error::<S>(
///     &[
///         Token::Struct { name: "S", len: 2 },
///         Token::Str("x"),
///     ],
///     "unknown field `x`, expected `a` or `b`",
/// );
/// # }
/// ```
pub fn assert_de_tokens_error<'de, T>(tokens: &'de [Token], error: &str)
where
    T: Deserialize<'de>,
{
    let mut de = Deserializer::new(tokens);
    match T::deserialize(&mut de) {
        Ok(_) => panic!("tokens deserialized successfully"),
        Err(e) => assert_eq!(e, *error),
    }

    // There may be one token left if a peek caused the error
    de.next_token_opt();

    if de.remaining() > 0 {
        panic!("{} remaining tokens", de.remaining());
    }
}<|MERGE_RESOLUTION|>--- conflicted
+++ resolved
@@ -86,13 +86,8 @@
     }
 }
 
-<<<<<<< HEAD
-
-/// Asserts that `value` serializes to the given `tokens`, and then yields `error`.
-=======
 /// Asserts that `value` serializes to the given `tokens`, and then yields
 /// `error`.
->>>>>>> 4cb13b33
 ///
 /// ```edition2018
 /// use std::sync::{Arc, Mutex};
@@ -107,25 +102,25 @@
 /// }
 ///
 /// fn main() {
-///     let example = Example { lock: Arc::new(Mutex::new(0)) };
-///     let lock = example.lock.clone();
-///
-///     let _ = thread::spawn(move || {
-///         // This thread will acquire the mutex first, unwrapping the result
-///         // of `lock` because the lock has not been poisoned.
-///         let _guard = lock.lock().unwrap();
-///
-///         // This panic while holding the lock (`_guard` is in scope) will
-///         // poison the mutex.
-///         panic!()
-///     }).join();
-///
-///     let expected = &[
-///         Token::Struct { name: "Example", len: 1 },
-///         Token::Str("lock"),
-///     ];
-///     let error = "lock poison error while serializing";
-///     assert_ser_tokens_error(&example, expected, error);
+/// let example = Example { lock: Arc::new(Mutex::new(0)) };
+/// let lock = example.lock.clone();
+///
+/// let _ = thread::spawn(move || {
+///     // This thread will acquire the mutex first, unwrapping the result
+///     // of `lock` because the lock has not been poisoned.
+///     let _guard = lock.lock().unwrap();
+///
+///     // This panic while holding the lock (`_guard` is in scope) will
+///     // poison the mutex.
+///     panic!()
+/// }).join();
+///
+/// let expected = &[
+///     Token::Struct { name: "Example", len: 1 },
+///     Token::Str("lock"),
+/// ];
+/// let error = "lock poison error while serializing";
+/// assert_ser_tokens_error(&example, expected, error);
 /// }
 /// ```
 pub fn assert_ser_tokens_error<T>(value: &T, tokens: &[Token], error: &str)
