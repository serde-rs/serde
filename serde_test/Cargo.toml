--- conflicted
+++ resolved
@@ -12,7 +12,6 @@
 include = ["Cargo.toml", "src/**/*.rs", "README.md", "LICENSE-APACHE", "LICENSE-MIT"]
 
 [dependencies]
-<<<<<<< HEAD
 serde = { version = "1.0" }
 serde_state = { version = "0.4.1", path = "../serde_state" }
 
@@ -20,13 +19,6 @@
 serde = { version = "1.0", features = ["rc"] }
 serde_derive = { version = "1.0" }
 serde_derive_state = { version = "0.4.1", path = "../serde_derive" }
-=======
-serde = { version = "1.0.16", path = "../serde" }
-
-[dev-dependencies]
-serde = { version = "1.0.16", path = "../serde", features = ["rc"] }
-serde_derive = { version = "1.0", path = "../serde_derive" }
->>>>>>> c650a92b
 
 [badges]
 travis-ci = { repository = "serde-rs/serde" }