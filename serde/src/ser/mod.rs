//! Generic serialization framework.

#[cfg(feature = "std")]
use std::error;
<<<<<<< HEAD
use decimal::d128;
=======
#[cfg(not(feature = "std"))]
use error;

#[cfg(all(feature = "collections", not(feature = "std")))]
use collections::String;
>>>>>>> 6b404d85

pub mod impls;

///////////////////////////////////////////////////////////////////////////////

/// `Error` is a trait that allows a `Serialize` to generically create a
/// `Serializer` error.
pub trait Error: Sized + error::Error {
    /// Raised when there is general error when deserializing a type.
    #[cfg(any(feature = "std", feature = "collections"))]
    fn custom<T: Into<String>>(msg: T) -> Self;

    /// Raised when there is general error when deserializing a type.
    #[cfg(all(not(feature = "std"), not(feature = "collections")))]
    fn custom<T: Into<&'static str>>(msg: T) -> Self;

    /// Raised when a `Serialize` was passed an incorrect value.
    fn invalid_value(msg: &str) -> Self {
        Error::custom(format!("invalid value: {}", msg))
    }
}

///////////////////////////////////////////////////////////////////////////////

/// A trait that describes a type that can be serialized by a `Serializer`.
pub trait Serialize {
    /// Serializes this value into this serializer.
    fn serialize<S>(&self, serializer: &mut S) -> Result<(), S::Error>
        where S: Serializer;
}

///////////////////////////////////////////////////////////////////////////////

/// A trait that describes a type that can serialize a stream of values into the underlying format.
pub trait Serializer {
    /// The error type that can be returned if some error occurs during serialization.
    type Error: Error;

    /// Serializes a `bool` value.
    fn serialize_bool(&mut self, v: bool) -> Result<(), Self::Error>;

    /// Serializes a `isize` value. By default it casts the value to a `i64` and
    /// passes it to the `serialize_i64` method.
    #[inline]
    fn serialize_isize(&mut self, v: isize) -> Result<(), Self::Error> {
        self.serialize_i64(v as i64)
    }

    /// Serializes a `i8` value. By default it casts the value to a `i64` and
    /// passes it to the `serialize_i64` method.
    #[inline]
    fn serialize_i8(&mut self, v: i8) -> Result<(), Self::Error> {
        self.serialize_i64(v as i64)
    }

    /// Serializes a `i16` value. By default it casts the value to a `i64` and
    /// passes it to the `serialize_i64` method.
    #[inline]
    fn serialize_i16(&mut self, v: i16) -> Result<(), Self::Error> {
        self.serialize_i64(v as i64)
    }

    /// Serializes a `i32` value. By default it casts the value to a `i64` and
    /// passes it to the `serialize_i64` method.
    #[inline]
    fn serialize_i32(&mut self, v: i32) -> Result<(), Self::Error> {
        self.serialize_i64(v as i64)
    }

    /// Serializes a `i64` value.
    #[inline]
    fn serialize_i64(&mut self, v: i64) -> Result<(), Self::Error>;

    /// Serializes a `usize` value. By default it casts the value to a `u64` and
    /// passes it to the `serialize_u64` method.
    #[inline]
    fn serialize_usize(&mut self, v: usize) -> Result<(), Self::Error> {
        self.serialize_u64(v as u64)
    }

    /// Serializes a `u8` value. By default it casts the value to a `u64` and passes
    /// it to the `serialize_u64` method.
    #[inline]
    fn serialize_u8(&mut self, v: u8) -> Result<(), Self::Error> {
        self.serialize_u64(v as u64)
    }

    /// Serializes a `u32` value. By default it casts the value to a `u64` and passes
    /// it to the `serialize_u64` method.
    #[inline]
    fn serialize_u16(&mut self, v: u16) -> Result<(), Self::Error> {
        self.serialize_u64(v as u64)
    }

    /// Serializes a `u32` value. By default it casts the value to a `u64` and passes
    /// it to the `serialize_u64` method.
    #[inline]
    fn serialize_u32(&mut self, v: u32) -> Result<(), Self::Error> {
        self.serialize_u64(v as u64)
    }

    /// `Serializes a `u64` value.
    #[inline]
    fn serialize_u64(&mut self, v: u64) -> Result<(), Self::Error>;

    /// Serializes a `f32` value. By default it casts the value to a `f64` and passes
    /// it to the `serialize_f64` method.
    #[inline]
    fn serialize_f32(&mut self, v: f32) -> Result<(), Self::Error> {
        self.serialize_f64(v as f64)
    }

    /// Serializes a `f64` value.
    fn serialize_f64(&mut self, v: f64) -> Result<(), Self::Error>;

    /// Serializes a `d128` value..
    fn serialize_d128(&mut self, v: d128) -> Result<(), Self::Error>;

    /// Serializes a character. By default it serializes it as a `&str` containing a
    /// single character.
    #[inline]
    fn serialize_char(&mut self, v: char) -> Result<(), Self::Error> {
        self.serialize_str(::utils::encode_utf8(v).as_str())
    }

    /// Serializes a `&str`.
    fn serialize_str(&mut self, value: &str) -> Result<(), Self::Error>;

    /// Enables those serialization formats that support serializing
    /// byte slices separately from generic arrays. By default it serializes as a regular array.
    #[inline]
    fn serialize_bytes(&mut self, value: &[u8]) -> Result<(), Self::Error> {
        self.serialize_seq(impls::SeqIteratorVisitor::new(value.iter(), Some(value.len())))
    }

    /// Serializes a `()` value.
    fn serialize_unit(&mut self) -> Result<(), Self::Error>;

    /// Serializes a unit struct value.
    ///
    /// By default, unit structs are serialized as a `()`.
    #[inline]
    fn serialize_unit_struct(&mut self, _name: &'static str) -> Result<(), Self::Error> {
        self.serialize_unit()
    }

    /// Serializes a unit variant, otherwise known as a variant with no arguments.
    ///
    /// By default, unit variants are serialized as a `()`.
    #[inline]
    fn serialize_unit_variant(&mut self,
                              _name: &'static str,
                              _variant_index: usize,
                              _variant: &'static str) -> Result<(), Self::Error> {
        self.serialize_unit()
    }

    /// Allows a tuple struct with a single element, also known as a
    /// newtyped value, to be more efficiently serialized than a tuple struct with multiple items.
    /// By default it just serializes the value as a tuple struct sequence.
    #[inline]
    fn serialize_newtype_struct<T>(&mut self,
                                   name: &'static str,
                                   value: T) -> Result<(), Self::Error>
        where T: Serialize,
    {
        self.serialize_tuple_struct(name, Some(value))
    }

    /// Allows a variant with a single item to be more efficiently
    /// serialized than a variant with multiple items. By default it just serializes the value as a
    /// tuple variant sequence.
    #[inline]
    fn serialize_newtype_variant<T>(&mut self,
                                    name: &'static str,
                                    variant_index: usize,
                                    variant: &'static str,
                                    value: T) -> Result<(), Self::Error>
        where T: Serialize,
    {
        self.serialize_tuple_variant(
            name,
            variant_index,
            variant,
            Some(value))
    }

    /// Serializes a `None` value..serialize
    fn serialize_none(&mut self) -> Result<(), Self::Error>;

    /// Serializes a `Some(...)` value.
    fn serialize_some<V>(&mut self, value: V) -> Result<(), Self::Error>
        where V: Serialize;

    /// Serializes a sequence.
    ///
    /// Callees of this method need to construct a `SeqVisitor`, which iterates through each item
    /// in the sequence.
    fn serialize_seq<V>(&mut self, visitor: V) -> Result<(), Self::Error>
        where V: SeqVisitor;

    /// Serializes a sequence element.
    fn serialize_seq_elt<T>(&mut self, value: T) -> Result<(), Self::Error>
        where T: Serialize;

    /// Serializes a tuple.
    ///
    /// By default this serializes a tuple as a sequence.
    #[inline]
    fn serialize_tuple<V>(&mut self, visitor: V) -> Result<(), Self::Error>
        where V: SeqVisitor,
    {
        self.serialize_seq(visitor)
    }

    /// Serializes a tuple element.
    ///
    /// By default, tuples are serialized as a sequence.
    #[inline]
    fn serialize_tuple_elt<T>(&mut self, value: T) -> Result<(), Self::Error>
        where T: Serialize
    {
        self.serialize_seq_elt(value)
    }

    /// Serializes a fixed-size array.
    ///
    /// By default this serializes an array as a sequence.
    #[inline]
    fn serialize_fixed_size_array<V>(&mut self, visitor: V) -> Result<(), Self::Error>
        where V: SeqVisitor,
    {
        self.serialize_seq(visitor)
    }

    /// Serializes a tuple struct.
    ///
    /// By default, tuple structs are serialized as a tuple.
    #[inline]
    fn serialize_tuple_struct<V>(&mut self,
                                 _name: &'static str,
                                 visitor: V) -> Result<(), Self::Error>
        where V: SeqVisitor,
    {
        self.serialize_tuple(visitor)
    }

    /// Serializes a tuple struct element.
    ///
    /// By default, tuple struct elements are serialized as a tuple element.
    #[inline]
    fn serialize_tuple_struct_elt<T>(&mut self, value: T) -> Result<(), Self::Error>
        where T: Serialize
    {
        self.serialize_tuple_elt(value)
    }

    /// Serializes a tuple variant.
    ///
    /// By default, tuple variants are serialized as a tuple struct.
    #[inline]
    fn serialize_tuple_variant<V>(&mut self,
                                  _name: &'static str,
                                  _variant_index: usize,
                                  variant: &'static str,
                                  visitor: V) -> Result<(), Self::Error>
        where V: SeqVisitor,
    {
        self.serialize_tuple_struct(variant, visitor)
    }

    /// Serializes a tuple element.
    ///
    /// By default, tuples are serialized as a sequence.
    #[inline]
    fn serialize_tuple_variant_elt<T>(&mut self, value: T) -> Result<(), Self::Error>
        where T: Serialize
    {
        self.serialize_tuple_struct_elt(value)
    }

    /// Serializes a map.
    ///
    /// Callees of this method need to construct a `MapVisitor`, which iterates through each item
    /// in the map.
    fn serialize_map<V>(&mut self, visitor: V) -> Result<(), Self::Error>
        where V: MapVisitor;

    /// Serializes a map element (key-value pair).
    fn serialize_map_elt<K, V>(&mut self, key: K, value: V) -> Result<(), Self::Error>
        where K: Serialize,
              V: Serialize;

    /// Serializes a struct.
    ///
    /// By default, structs are serialized as a map with the field name as the key.
    #[inline]
    fn serialize_struct<V>(&mut self,
                           _name: &'static str,
                           visitor: V) -> Result<(), Self::Error>
        where V: MapVisitor,
    {
        self.serialize_map(visitor)
    }

    /// Serializes an element of a struct.
    ///
    /// By default, struct elements are serialized as a map element with the field name as the key.
    #[inline]
    fn serialize_struct_elt<V>(&mut self,
                               key: &'static str,
                               value: V) -> Result<(), Self::Error>
        where V: Serialize,
    {
        self.serialize_map_elt(key, value)
    }

    /// Serializes a struct variant.
    ///
    /// By default, struct variants are serialized as a struct.
    #[inline]
    fn serialize_struct_variant<V>(&mut self,
                                   _name: &'static str,
                                   _variant_index: usize,
                                   variant: &'static str,
                                   visitor: V) -> Result<(), Self::Error>
        where V: MapVisitor,
    {
        self.serialize_struct(variant, visitor)
    }

    /// Serializes an element of a struct variant.
    ///
    /// By default, struct variant elements are serialized as a struct element.
    #[inline]
    fn serialize_struct_variant_elt<V>(&mut self,
                                       key: &'static str,
                                       value: V) -> Result<(), Self::Error>
        where V: Serialize,
    {
        self.serialize_struct_elt(key, value)
    }
}

/// A trait that is used by a `Serialize` to iterate through a sequence.
#[cfg_attr(feature = "nightly-testing", allow(len_without_is_empty))]
pub trait SeqVisitor {
    /// Serializes a sequence item in the serializer.
    ///
    /// This returns `Ok(Some(()))` when there are more items to serialize, or `Ok(None)` when
    /// complete.
    fn visit<S>(&mut self, serializer: &mut S) -> Result<Option<()>, S::Error>
        where S: Serializer;

    /// Return the length of the sequence if known.
    #[inline]
    fn len(&self) -> Option<usize> {
        None
    }
}

/// A trait that is used by a `Serialize` to iterate through a map.
#[cfg_attr(feature = "nightly-testing", allow(len_without_is_empty))]
pub trait MapVisitor {
    /// Serializes a map item in the serializer.
    ///
    /// This returns `Ok(Some(()))` when there are more items to serialize, or `Ok(None)` when
    /// complete.
    fn visit<S>(&mut self, serializer: &mut S) -> Result<Option<()>, S::Error>
        where S: Serializer;

    /// Return the length of the map if known.
    #[inline]
    fn len(&self) -> Option<usize> {
        None
    }
}<|MERGE_RESOLUTION|>--- conflicted
+++ resolved
@@ -2,15 +2,14 @@
 
 #[cfg(feature = "std")]
 use std::error;
-<<<<<<< HEAD
+
 use decimal::d128;
-=======
+
 #[cfg(not(feature = "std"))]
 use error;
 
 #[cfg(all(feature = "collections", not(feature = "std")))]
 use collections::String;
->>>>>>> 6b404d85
 
 pub mod impls;
 
