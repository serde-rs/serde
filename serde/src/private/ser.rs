use crate::lib::*;

use crate::ser::{self, Impossible, Serialize, SerializeMap, SerializeStruct, Serializer};

#[cfg(any(feature = "std", feature = "alloc"))]
use self::content::{
    Content, ContentSerializer, SerializeStructVariantAsMapValue, SerializeTupleVariantAsMapValue,
};

/// Used to check that serde(getter) attributes return the expected type.
/// Not public API.
pub fn constrain<T: ?Sized>(t: &T) -> &T {
    t
}

/// Not public API.
pub fn serialize_tagged_newtype<S, T>(
    serializer: S,
    type_ident: &'static str,
    variant_ident: &'static str,
    tag: &'static str,
    variant_name: VariantName,
    value: &T,
) -> Result<S::Ok, S::Error>
where
    S: Serializer,
    T: Serialize,
{
    value.serialize(TaggedSerializer {
        type_ident,
        variant_ident,
        tag,
        variant_name,
        delegate: serializer,
    })
}

struct TaggedSerializer<S> {
    type_ident: &'static str,
    variant_ident: &'static str,
    tag: &'static str,
    variant_name: VariantName,
    delegate: S,
}

enum Unsupported {
    Boolean,
    Integer,
    Float,
    Char,
    String,
    ByteArray,
    Optional,
    #[cfg(any(feature = "std", feature = "alloc"))]
    UnitStruct,
    Sequence,
    Tuple,
    TupleStruct,
    Enum,
}

impl Display for Unsupported {
    fn fmt(&self, formatter: &mut fmt::Formatter) -> fmt::Result {
        match *self {
            Unsupported::Boolean => formatter.write_str("a boolean"),
            Unsupported::Integer => formatter.write_str("an integer"),
            Unsupported::Float => formatter.write_str("a float"),
            Unsupported::Char => formatter.write_str("a char"),
            Unsupported::String => formatter.write_str("a string"),
            Unsupported::ByteArray => formatter.write_str("a byte array"),
            Unsupported::Optional => formatter.write_str("an optional"),
            #[cfg(any(feature = "std", feature = "alloc"))]
            Unsupported::UnitStruct => formatter.write_str("unit struct"),
            Unsupported::Sequence => formatter.write_str("a sequence"),
            Unsupported::Tuple => formatter.write_str("a tuple"),
            Unsupported::TupleStruct => formatter.write_str("a tuple struct"),
            Unsupported::Enum => formatter.write_str("an enum"),
        }
    }
}

impl<S> TaggedSerializer<S>
where
    S: Serializer,
{
    fn bad_type(self, what: Unsupported) -> S::Error {
        ser::Error::custom(format_args!(
            "cannot serialize tagged newtype variant {}::{} containing {}",
            self.type_ident, self.variant_ident, what
        ))
    }
}

impl<S> Serializer for TaggedSerializer<S>
where
    S: Serializer,
{
    type Ok = S::Ok;
    type Error = S::Error;

    type SerializeSeq = Impossible<S::Ok, S::Error>;
    type SerializeTuple = Impossible<S::Ok, S::Error>;
    type SerializeTupleStruct = Impossible<S::Ok, S::Error>;
    type SerializeMap = S::SerializeMap;
    type SerializeStruct = S::SerializeStruct;

    #[cfg(not(any(feature = "std", feature = "alloc")))]
    type SerializeTupleVariant = Impossible<S::Ok, S::Error>;
    #[cfg(any(feature = "std", feature = "alloc"))]
    type SerializeTupleVariant = SerializeTupleVariantAsMapValue<S::SerializeMap>;

    #[cfg(not(any(feature = "std", feature = "alloc")))]
    type SerializeStructVariant = Impossible<S::Ok, S::Error>;
    #[cfg(any(feature = "std", feature = "alloc"))]
    type SerializeStructVariant = SerializeStructVariantAsMapValue<S::SerializeMap>;

    fn serialize_bool(self, _: bool) -> Result<Self::Ok, Self::Error> {
        Err(self.bad_type(Unsupported::Boolean))
    }

    fn serialize_i8(self, _: i8) -> Result<Self::Ok, Self::Error> {
        Err(self.bad_type(Unsupported::Integer))
    }

    fn serialize_i16(self, _: i16) -> Result<Self::Ok, Self::Error> {
        Err(self.bad_type(Unsupported::Integer))
    }

    fn serialize_i32(self, _: i32) -> Result<Self::Ok, Self::Error> {
        Err(self.bad_type(Unsupported::Integer))
    }

    fn serialize_i64(self, _: i64) -> Result<Self::Ok, Self::Error> {
        Err(self.bad_type(Unsupported::Integer))
    }

    fn serialize_u8(self, _: u8) -> Result<Self::Ok, Self::Error> {
        Err(self.bad_type(Unsupported::Integer))
    }

    fn serialize_u16(self, _: u16) -> Result<Self::Ok, Self::Error> {
        Err(self.bad_type(Unsupported::Integer))
    }

    fn serialize_u32(self, _: u32) -> Result<Self::Ok, Self::Error> {
        Err(self.bad_type(Unsupported::Integer))
    }

    fn serialize_u64(self, _: u64) -> Result<Self::Ok, Self::Error> {
        Err(self.bad_type(Unsupported::Integer))
    }

    fn serialize_f32(self, _: f32) -> Result<Self::Ok, Self::Error> {
        Err(self.bad_type(Unsupported::Float))
    }

    fn serialize_f64(self, _: f64) -> Result<Self::Ok, Self::Error> {
        Err(self.bad_type(Unsupported::Float))
    }

    fn serialize_char(self, _: char) -> Result<Self::Ok, Self::Error> {
        Err(self.bad_type(Unsupported::Char))
    }

    fn serialize_str(self, _: &str) -> Result<Self::Ok, Self::Error> {
        Err(self.bad_type(Unsupported::String))
    }

    fn serialize_bytes(self, _: &[u8]) -> Result<Self::Ok, Self::Error> {
        Err(self.bad_type(Unsupported::ByteArray))
    }

    fn serialize_none(self) -> Result<Self::Ok, Self::Error> {
        Err(self.bad_type(Unsupported::Optional))
    }

    fn serialize_some<T: ?Sized>(self, _: &T) -> Result<Self::Ok, Self::Error>
    where
        T: Serialize,
    {
        Err(self.bad_type(Unsupported::Optional))
    }

    fn serialize_unit(self) -> Result<Self::Ok, Self::Error> {
<<<<<<< HEAD
        let mut map = try!(self.delegate.serialize_map(Some(1)));
        try!(map.serialize_entry(self.tag, &self.variant_name));
=======
        let mut map = tri!(self.delegate.serialize_map(Some(1)));
        tri!(map.serialize_entry(self.tag, self.variant_name));
>>>>>>> fe4e3fd3
        map.end()
    }

    fn serialize_unit_struct(self, _: &'static str) -> Result<Self::Ok, Self::Error> {
<<<<<<< HEAD
        let mut map = try!(self.delegate.serialize_map(Some(1)));
        try!(map.serialize_entry(self.tag, &self.variant_name));
=======
        let mut map = tri!(self.delegate.serialize_map(Some(1)));
        tri!(map.serialize_entry(self.tag, self.variant_name));
>>>>>>> fe4e3fd3
        map.end()
    }

    fn serialize_unit_variant(
        self,
        _: &'static str,
        _: u32,
        inner_variant: &'static str,
    ) -> Result<Self::Ok, Self::Error> {
<<<<<<< HEAD
        let mut map = try!(self.delegate.serialize_map(Some(2)));
        try!(map.serialize_entry(self.tag, &self.variant_name));
        try!(map.serialize_entry(inner_variant, &()));
=======
        let mut map = tri!(self.delegate.serialize_map(Some(2)));
        tri!(map.serialize_entry(self.tag, self.variant_name));
        tri!(map.serialize_entry(inner_variant, &()));
>>>>>>> fe4e3fd3
        map.end()
    }

    fn serialize_newtype_struct<T: ?Sized>(
        self,
        _: &'static str,
        value: &T,
    ) -> Result<Self::Ok, Self::Error>
    where
        T: Serialize,
    {
        value.serialize(self)
    }

    fn serialize_newtype_variant<T: ?Sized>(
        self,
        _: &'static str,
        _: u32,
        inner_variant: &'static str,
        inner_value: &T,
    ) -> Result<Self::Ok, Self::Error>
    where
        T: Serialize,
    {
<<<<<<< HEAD
        let mut map = try!(self.delegate.serialize_map(Some(2)));
        try!(map.serialize_entry(self.tag, &self.variant_name));
        try!(map.serialize_entry(inner_variant, inner_value));
=======
        let mut map = tri!(self.delegate.serialize_map(Some(2)));
        tri!(map.serialize_entry(self.tag, self.variant_name));
        tri!(map.serialize_entry(inner_variant, inner_value));
>>>>>>> fe4e3fd3
        map.end()
    }

    fn serialize_seq(self, _: Option<usize>) -> Result<Self::SerializeSeq, Self::Error> {
        Err(self.bad_type(Unsupported::Sequence))
    }

    fn serialize_tuple(self, _: usize) -> Result<Self::SerializeTuple, Self::Error> {
        Err(self.bad_type(Unsupported::Tuple))
    }

    fn serialize_tuple_struct(
        self,
        _: &'static str,
        _: usize,
    ) -> Result<Self::SerializeTupleStruct, Self::Error> {
        Err(self.bad_type(Unsupported::TupleStruct))
    }

    #[cfg(not(any(feature = "std", feature = "alloc")))]
    fn serialize_tuple_variant(
        self,
        _: &'static str,
        _: u32,
        _: &'static str,
        _: usize,
    ) -> Result<Self::SerializeTupleVariant, Self::Error> {
        // Lack of push-based serialization means we need to buffer the content
        // of the tuple variant, so it requires std.
        Err(self.bad_type(Unsupported::Enum))
    }

    #[cfg(any(feature = "std", feature = "alloc"))]
    fn serialize_tuple_variant(
        self,
        _: &'static str,
        _: u32,
        inner_variant: &'static str,
        len: usize,
    ) -> Result<Self::SerializeTupleVariant, Self::Error> {
<<<<<<< HEAD
        let mut map = try!(self.delegate.serialize_map(Some(2)));
        try!(map.serialize_entry(self.tag, &self.variant_name));
        try!(map.serialize_key(inner_variant));
=======
        let mut map = tri!(self.delegate.serialize_map(Some(2)));
        tri!(map.serialize_entry(self.tag, self.variant_name));
        tri!(map.serialize_key(inner_variant));
>>>>>>> fe4e3fd3
        Ok(SerializeTupleVariantAsMapValue::new(
            map,
            inner_variant,
            len,
        ))
    }

    fn serialize_map(self, len: Option<usize>) -> Result<Self::SerializeMap, Self::Error> {
<<<<<<< HEAD
        let mut map = try!(self.delegate.serialize_map(len.map(|len| len + 1)));
        try!(map.serialize_entry(self.tag, &self.variant_name));
=======
        let mut map = tri!(self.delegate.serialize_map(len.map(|len| len + 1)));
        tri!(map.serialize_entry(self.tag, self.variant_name));
>>>>>>> fe4e3fd3
        Ok(map)
    }

    fn serialize_struct(
        self,
        name: &'static str,
        len: usize,
    ) -> Result<Self::SerializeStruct, Self::Error> {
<<<<<<< HEAD
        let mut state = try!(self.delegate.serialize_struct(name, len + 1));
        try!(state.serialize_field(self.tag, &self.variant_name));
=======
        let mut state = tri!(self.delegate.serialize_struct(name, len + 1));
        tri!(state.serialize_field(self.tag, self.variant_name));
>>>>>>> fe4e3fd3
        Ok(state)
    }

    #[cfg(not(any(feature = "std", feature = "alloc")))]
    fn serialize_struct_variant(
        self,
        _: &'static str,
        _: u32,
        _: &'static str,
        _: usize,
    ) -> Result<Self::SerializeStructVariant, Self::Error> {
        // Lack of push-based serialization means we need to buffer the content
        // of the struct variant, so it requires std.
        Err(self.bad_type(Unsupported::Enum))
    }

    #[cfg(any(feature = "std", feature = "alloc"))]
    fn serialize_struct_variant(
        self,
        _: &'static str,
        _: u32,
        inner_variant: &'static str,
        len: usize,
    ) -> Result<Self::SerializeStructVariant, Self::Error> {
<<<<<<< HEAD
        let mut map = try!(self.delegate.serialize_map(Some(2)));
        try!(map.serialize_entry(self.tag, &self.variant_name));
        try!(map.serialize_key(inner_variant));
=======
        let mut map = tri!(self.delegate.serialize_map(Some(2)));
        tri!(map.serialize_entry(self.tag, self.variant_name));
        tri!(map.serialize_key(inner_variant));
>>>>>>> fe4e3fd3
        Ok(SerializeStructVariantAsMapValue::new(
            map,
            inner_variant,
            len,
        ))
    }

    #[cfg(not(any(feature = "std", feature = "alloc")))]
    fn collect_str<T: ?Sized>(self, _: &T) -> Result<Self::Ok, Self::Error>
    where
        T: Display,
    {
        Err(self.bad_type(Unsupported::String))
    }
}

#[cfg(any(feature = "std", feature = "alloc"))]
mod content {
    use crate::lib::*;

    use crate::ser::{self, Serialize, Serializer};

    pub struct SerializeTupleVariantAsMapValue<M> {
        map: M,
        name: &'static str,
        fields: Vec<Content>,
    }

    impl<M> SerializeTupleVariantAsMapValue<M> {
        pub fn new(map: M, name: &'static str, len: usize) -> Self {
            SerializeTupleVariantAsMapValue {
                map,
                name,
                fields: Vec::with_capacity(len),
            }
        }
    }

    impl<M> ser::SerializeTupleVariant for SerializeTupleVariantAsMapValue<M>
    where
        M: ser::SerializeMap,
    {
        type Ok = M::Ok;
        type Error = M::Error;

        fn serialize_field<T: ?Sized>(&mut self, value: &T) -> Result<(), M::Error>
        where
            T: Serialize,
        {
            let value = tri!(value.serialize(ContentSerializer::<M::Error>::new()));
            self.fields.push(value);
            Ok(())
        }

        fn end(mut self) -> Result<M::Ok, M::Error> {
            tri!(self
                .map
                .serialize_value(&Content::TupleStruct(self.name, self.fields)));
            self.map.end()
        }
    }

    pub struct SerializeStructVariantAsMapValue<M> {
        map: M,
        name: &'static str,
        fields: Vec<(&'static str, Content)>,
    }

    impl<M> SerializeStructVariantAsMapValue<M> {
        pub fn new(map: M, name: &'static str, len: usize) -> Self {
            SerializeStructVariantAsMapValue {
                map,
                name,
                fields: Vec::with_capacity(len),
            }
        }
    }

    impl<M> ser::SerializeStructVariant for SerializeStructVariantAsMapValue<M>
    where
        M: ser::SerializeMap,
    {
        type Ok = M::Ok;
        type Error = M::Error;

        fn serialize_field<T: ?Sized>(
            &mut self,
            key: &'static str,
            value: &T,
        ) -> Result<(), M::Error>
        where
            T: Serialize,
        {
            let value = tri!(value.serialize(ContentSerializer::<M::Error>::new()));
            self.fields.push((key, value));
            Ok(())
        }

        fn end(mut self) -> Result<M::Ok, M::Error> {
            tri!(self
                .map
                .serialize_value(&Content::Struct(self.name, self.fields)));
            self.map.end()
        }
    }

    pub enum Content {
        Bool(bool),

        U8(u8),
        U16(u16),
        U32(u32),
        U64(u64),

        I8(i8),
        I16(i16),
        I32(i32),
        I64(i64),

        F32(f32),
        F64(f64),

        Char(char),
        String(String),
        Bytes(Vec<u8>),

        None,
        Some(Box<Content>),

        Unit,
        UnitStruct(&'static str),
        UnitVariant(&'static str, u32, &'static str),
        NewtypeStruct(&'static str, Box<Content>),
        NewtypeVariant(&'static str, u32, &'static str, Box<Content>),

        Seq(Vec<Content>),
        Tuple(Vec<Content>),
        TupleStruct(&'static str, Vec<Content>),
        TupleVariant(&'static str, u32, &'static str, Vec<Content>),
        Map(Vec<(Content, Content)>),
        Struct(&'static str, Vec<(&'static str, Content)>),
        StructVariant(
            &'static str,
            u32,
            &'static str,
            Vec<(&'static str, Content)>,
        ),
    }

    impl Serialize for Content {
        fn serialize<S>(&self, serializer: S) -> Result<S::Ok, S::Error>
        where
            S: Serializer,
        {
            match *self {
                Content::Bool(b) => serializer.serialize_bool(b),
                Content::U8(u) => serializer.serialize_u8(u),
                Content::U16(u) => serializer.serialize_u16(u),
                Content::U32(u) => serializer.serialize_u32(u),
                Content::U64(u) => serializer.serialize_u64(u),
                Content::I8(i) => serializer.serialize_i8(i),
                Content::I16(i) => serializer.serialize_i16(i),
                Content::I32(i) => serializer.serialize_i32(i),
                Content::I64(i) => serializer.serialize_i64(i),
                Content::F32(f) => serializer.serialize_f32(f),
                Content::F64(f) => serializer.serialize_f64(f),
                Content::Char(c) => serializer.serialize_char(c),
                Content::String(ref s) => serializer.serialize_str(s),
                Content::Bytes(ref b) => serializer.serialize_bytes(b),
                Content::None => serializer.serialize_none(),
                Content::Some(ref c) => serializer.serialize_some(&**c),
                Content::Unit => serializer.serialize_unit(),
                Content::UnitStruct(n) => serializer.serialize_unit_struct(n),
                Content::UnitVariant(n, i, v) => serializer.serialize_unit_variant(n, i, v),
                Content::NewtypeStruct(n, ref c) => serializer.serialize_newtype_struct(n, &**c),
                Content::NewtypeVariant(n, i, v, ref c) => {
                    serializer.serialize_newtype_variant(n, i, v, &**c)
                }
                Content::Seq(ref elements) => elements.serialize(serializer),
                Content::Tuple(ref elements) => {
                    use crate::ser::SerializeTuple;
                    let mut tuple = tri!(serializer.serialize_tuple(elements.len()));
                    for e in elements {
                        tri!(tuple.serialize_element(e));
                    }
                    tuple.end()
                }
                Content::TupleStruct(n, ref fields) => {
                    use crate::ser::SerializeTupleStruct;
                    let mut ts = tri!(serializer.serialize_tuple_struct(n, fields.len()));
                    for f in fields {
                        tri!(ts.serialize_field(f));
                    }
                    ts.end()
                }
                Content::TupleVariant(n, i, v, ref fields) => {
                    use crate::ser::SerializeTupleVariant;
                    let mut tv = tri!(serializer.serialize_tuple_variant(n, i, v, fields.len()));
                    for f in fields {
                        tri!(tv.serialize_field(f));
                    }
                    tv.end()
                }
                Content::Map(ref entries) => {
                    use crate::ser::SerializeMap;
                    let mut map = tri!(serializer.serialize_map(Some(entries.len())));
                    for (k, v) in entries {
                        tri!(map.serialize_entry(k, v));
                    }
                    map.end()
                }
                Content::Struct(n, ref fields) => {
                    use crate::ser::SerializeStruct;
                    let mut s = tri!(serializer.serialize_struct(n, fields.len()));
                    for &(k, ref v) in fields {
                        tri!(s.serialize_field(k, v));
                    }
                    s.end()
                }
                Content::StructVariant(n, i, v, ref fields) => {
                    use crate::ser::SerializeStructVariant;
                    let mut sv = tri!(serializer.serialize_struct_variant(n, i, v, fields.len()));
                    for &(k, ref v) in fields {
                        tri!(sv.serialize_field(k, v));
                    }
                    sv.end()
                }
            }
        }
    }

    pub struct ContentSerializer<E> {
        error: PhantomData<E>,
    }

    impl<E> ContentSerializer<E> {
        pub fn new() -> Self {
            ContentSerializer { error: PhantomData }
        }
    }

    impl<E> Serializer for ContentSerializer<E>
    where
        E: ser::Error,
    {
        type Ok = Content;
        type Error = E;

        type SerializeSeq = SerializeSeq<E>;
        type SerializeTuple = SerializeTuple<E>;
        type SerializeTupleStruct = SerializeTupleStruct<E>;
        type SerializeTupleVariant = SerializeTupleVariant<E>;
        type SerializeMap = SerializeMap<E>;
        type SerializeStruct = SerializeStruct<E>;
        type SerializeStructVariant = SerializeStructVariant<E>;

        fn serialize_bool(self, v: bool) -> Result<Content, E> {
            Ok(Content::Bool(v))
        }

        fn serialize_i8(self, v: i8) -> Result<Content, E> {
            Ok(Content::I8(v))
        }

        fn serialize_i16(self, v: i16) -> Result<Content, E> {
            Ok(Content::I16(v))
        }

        fn serialize_i32(self, v: i32) -> Result<Content, E> {
            Ok(Content::I32(v))
        }

        fn serialize_i64(self, v: i64) -> Result<Content, E> {
            Ok(Content::I64(v))
        }

        fn serialize_u8(self, v: u8) -> Result<Content, E> {
            Ok(Content::U8(v))
        }

        fn serialize_u16(self, v: u16) -> Result<Content, E> {
            Ok(Content::U16(v))
        }

        fn serialize_u32(self, v: u32) -> Result<Content, E> {
            Ok(Content::U32(v))
        }

        fn serialize_u64(self, v: u64) -> Result<Content, E> {
            Ok(Content::U64(v))
        }

        fn serialize_f32(self, v: f32) -> Result<Content, E> {
            Ok(Content::F32(v))
        }

        fn serialize_f64(self, v: f64) -> Result<Content, E> {
            Ok(Content::F64(v))
        }

        fn serialize_char(self, v: char) -> Result<Content, E> {
            Ok(Content::Char(v))
        }

        fn serialize_str(self, value: &str) -> Result<Content, E> {
            Ok(Content::String(value.to_owned()))
        }

        fn serialize_bytes(self, value: &[u8]) -> Result<Content, E> {
            Ok(Content::Bytes(value.to_owned()))
        }

        fn serialize_none(self) -> Result<Content, E> {
            Ok(Content::None)
        }

        fn serialize_some<T: ?Sized>(self, value: &T) -> Result<Content, E>
        where
            T: Serialize,
        {
            Ok(Content::Some(Box::new(tri!(value.serialize(self)))))
        }

        fn serialize_unit(self) -> Result<Content, E> {
            Ok(Content::Unit)
        }

        fn serialize_unit_struct(self, name: &'static str) -> Result<Content, E> {
            Ok(Content::UnitStruct(name))
        }

        fn serialize_unit_variant(
            self,
            name: &'static str,
            variant_index: u32,
            variant: &'static str,
        ) -> Result<Content, E> {
            Ok(Content::UnitVariant(name, variant_index, variant))
        }

        fn serialize_newtype_struct<T: ?Sized>(
            self,
            name: &'static str,
            value: &T,
        ) -> Result<Content, E>
        where
            T: Serialize,
        {
            Ok(Content::NewtypeStruct(
                name,
                Box::new(tri!(value.serialize(self))),
            ))
        }

        fn serialize_newtype_variant<T: ?Sized>(
            self,
            name: &'static str,
            variant_index: u32,
            variant: &'static str,
            value: &T,
        ) -> Result<Content, E>
        where
            T: Serialize,
        {
            Ok(Content::NewtypeVariant(
                name,
                variant_index,
                variant,
                Box::new(tri!(value.serialize(self))),
            ))
        }

        fn serialize_seq(self, len: Option<usize>) -> Result<Self::SerializeSeq, E> {
            Ok(SerializeSeq {
                elements: Vec::with_capacity(len.unwrap_or(0)),
                error: PhantomData,
            })
        }

        fn serialize_tuple(self, len: usize) -> Result<Self::SerializeTuple, E> {
            Ok(SerializeTuple {
                elements: Vec::with_capacity(len),
                error: PhantomData,
            })
        }

        fn serialize_tuple_struct(
            self,
            name: &'static str,
            len: usize,
        ) -> Result<Self::SerializeTupleStruct, E> {
            Ok(SerializeTupleStruct {
                name,
                fields: Vec::with_capacity(len),
                error: PhantomData,
            })
        }

        fn serialize_tuple_variant(
            self,
            name: &'static str,
            variant_index: u32,
            variant: &'static str,
            len: usize,
        ) -> Result<Self::SerializeTupleVariant, E> {
            Ok(SerializeTupleVariant {
                name,
                variant_index,
                variant,
                fields: Vec::with_capacity(len),
                error: PhantomData,
            })
        }

        fn serialize_map(self, len: Option<usize>) -> Result<Self::SerializeMap, E> {
            Ok(SerializeMap {
                entries: Vec::with_capacity(len.unwrap_or(0)),
                key: None,
                error: PhantomData,
            })
        }

        fn serialize_struct(
            self,
            name: &'static str,
            len: usize,
        ) -> Result<Self::SerializeStruct, E> {
            Ok(SerializeStruct {
                name,
                fields: Vec::with_capacity(len),
                error: PhantomData,
            })
        }

        fn serialize_struct_variant(
            self,
            name: &'static str,
            variant_index: u32,
            variant: &'static str,
            len: usize,
        ) -> Result<Self::SerializeStructVariant, E> {
            Ok(SerializeStructVariant {
                name,
                variant_index,
                variant,
                fields: Vec::with_capacity(len),
                error: PhantomData,
            })
        }
    }

    pub struct SerializeSeq<E> {
        elements: Vec<Content>,
        error: PhantomData<E>,
    }

    impl<E> ser::SerializeSeq for SerializeSeq<E>
    where
        E: ser::Error,
    {
        type Ok = Content;
        type Error = E;

        fn serialize_element<T: ?Sized>(&mut self, value: &T) -> Result<(), E>
        where
            T: Serialize,
        {
            let value = tri!(value.serialize(ContentSerializer::<E>::new()));
            self.elements.push(value);
            Ok(())
        }

        fn end(self) -> Result<Content, E> {
            Ok(Content::Seq(self.elements))
        }
    }

    pub struct SerializeTuple<E> {
        elements: Vec<Content>,
        error: PhantomData<E>,
    }

    impl<E> ser::SerializeTuple for SerializeTuple<E>
    where
        E: ser::Error,
    {
        type Ok = Content;
        type Error = E;

        fn serialize_element<T: ?Sized>(&mut self, value: &T) -> Result<(), E>
        where
            T: Serialize,
        {
            let value = tri!(value.serialize(ContentSerializer::<E>::new()));
            self.elements.push(value);
            Ok(())
        }

        fn end(self) -> Result<Content, E> {
            Ok(Content::Tuple(self.elements))
        }
    }

    pub struct SerializeTupleStruct<E> {
        name: &'static str,
        fields: Vec<Content>,
        error: PhantomData<E>,
    }

    impl<E> ser::SerializeTupleStruct for SerializeTupleStruct<E>
    where
        E: ser::Error,
    {
        type Ok = Content;
        type Error = E;

        fn serialize_field<T: ?Sized>(&mut self, value: &T) -> Result<(), E>
        where
            T: Serialize,
        {
            let value = tri!(value.serialize(ContentSerializer::<E>::new()));
            self.fields.push(value);
            Ok(())
        }

        fn end(self) -> Result<Content, E> {
            Ok(Content::TupleStruct(self.name, self.fields))
        }
    }

    pub struct SerializeTupleVariant<E> {
        name: &'static str,
        variant_index: u32,
        variant: &'static str,
        fields: Vec<Content>,
        error: PhantomData<E>,
    }

    impl<E> ser::SerializeTupleVariant for SerializeTupleVariant<E>
    where
        E: ser::Error,
    {
        type Ok = Content;
        type Error = E;

        fn serialize_field<T: ?Sized>(&mut self, value: &T) -> Result<(), E>
        where
            T: Serialize,
        {
            let value = tri!(value.serialize(ContentSerializer::<E>::new()));
            self.fields.push(value);
            Ok(())
        }

        fn end(self) -> Result<Content, E> {
            Ok(Content::TupleVariant(
                self.name,
                self.variant_index,
                self.variant,
                self.fields,
            ))
        }
    }

    pub struct SerializeMap<E> {
        entries: Vec<(Content, Content)>,
        key: Option<Content>,
        error: PhantomData<E>,
    }

    impl<E> ser::SerializeMap for SerializeMap<E>
    where
        E: ser::Error,
    {
        type Ok = Content;
        type Error = E;

        fn serialize_key<T: ?Sized>(&mut self, key: &T) -> Result<(), E>
        where
            T: Serialize,
        {
            let key = tri!(key.serialize(ContentSerializer::<E>::new()));
            self.key = Some(key);
            Ok(())
        }

        fn serialize_value<T: ?Sized>(&mut self, value: &T) -> Result<(), E>
        where
            T: Serialize,
        {
            let key = self
                .key
                .take()
                .expect("serialize_value called before serialize_key");
            let value = tri!(value.serialize(ContentSerializer::<E>::new()));
            self.entries.push((key, value));
            Ok(())
        }

        fn end(self) -> Result<Content, E> {
            Ok(Content::Map(self.entries))
        }

        fn serialize_entry<K: ?Sized, V: ?Sized>(&mut self, key: &K, value: &V) -> Result<(), E>
        where
            K: Serialize,
            V: Serialize,
        {
            let key = tri!(key.serialize(ContentSerializer::<E>::new()));
            let value = tri!(value.serialize(ContentSerializer::<E>::new()));
            self.entries.push((key, value));
            Ok(())
        }
    }

    pub struct SerializeStruct<E> {
        name: &'static str,
        fields: Vec<(&'static str, Content)>,
        error: PhantomData<E>,
    }

    impl<E> ser::SerializeStruct for SerializeStruct<E>
    where
        E: ser::Error,
    {
        type Ok = Content;
        type Error = E;

        fn serialize_field<T: ?Sized>(&mut self, key: &'static str, value: &T) -> Result<(), E>
        where
            T: Serialize,
        {
            let value = tri!(value.serialize(ContentSerializer::<E>::new()));
            self.fields.push((key, value));
            Ok(())
        }

        fn end(self) -> Result<Content, E> {
            Ok(Content::Struct(self.name, self.fields))
        }
    }

    pub struct SerializeStructVariant<E> {
        name: &'static str,
        variant_index: u32,
        variant: &'static str,
        fields: Vec<(&'static str, Content)>,
        error: PhantomData<E>,
    }

    impl<E> ser::SerializeStructVariant for SerializeStructVariant<E>
    where
        E: ser::Error,
    {
        type Ok = Content;
        type Error = E;

        fn serialize_field<T: ?Sized>(&mut self, key: &'static str, value: &T) -> Result<(), E>
        where
            T: Serialize,
        {
            let value = tri!(value.serialize(ContentSerializer::<E>::new()));
            self.fields.push((key, value));
            Ok(())
        }

        fn end(self) -> Result<Content, E> {
            Ok(Content::StructVariant(
                self.name,
                self.variant_index,
                self.variant,
                self.fields,
            ))
        }
    }
}

#[cfg(any(feature = "std", feature = "alloc"))]
pub struct FlatMapSerializer<'a, M: 'a>(pub &'a mut M);

#[cfg(any(feature = "std", feature = "alloc"))]
impl<'a, M> FlatMapSerializer<'a, M>
where
    M: SerializeMap + 'a,
{
    fn bad_type(what: Unsupported) -> M::Error {
        ser::Error::custom(format_args!(
            "can only flatten structs and maps (got {})",
            what
        ))
    }
}

#[cfg(any(feature = "std", feature = "alloc"))]
impl<'a, M> Serializer for FlatMapSerializer<'a, M>
where
    M: SerializeMap + 'a,
{
    type Ok = ();
    type Error = M::Error;

    type SerializeSeq = Impossible<Self::Ok, M::Error>;
    type SerializeTuple = Impossible<Self::Ok, M::Error>;
    type SerializeTupleStruct = Impossible<Self::Ok, M::Error>;
    type SerializeMap = FlatMapSerializeMap<'a, M>;
    type SerializeStruct = FlatMapSerializeStruct<'a, M>;
    type SerializeTupleVariant = FlatMapSerializeTupleVariantAsMapValue<'a, M>;
    type SerializeStructVariant = FlatMapSerializeStructVariantAsMapValue<'a, M>;

    fn serialize_bool(self, _: bool) -> Result<Self::Ok, Self::Error> {
        Err(Self::bad_type(Unsupported::Boolean))
    }

    fn serialize_i8(self, _: i8) -> Result<Self::Ok, Self::Error> {
        Err(Self::bad_type(Unsupported::Integer))
    }

    fn serialize_i16(self, _: i16) -> Result<Self::Ok, Self::Error> {
        Err(Self::bad_type(Unsupported::Integer))
    }

    fn serialize_i32(self, _: i32) -> Result<Self::Ok, Self::Error> {
        Err(Self::bad_type(Unsupported::Integer))
    }

    fn serialize_i64(self, _: i64) -> Result<Self::Ok, Self::Error> {
        Err(Self::bad_type(Unsupported::Integer))
    }

    fn serialize_u8(self, _: u8) -> Result<Self::Ok, Self::Error> {
        Err(Self::bad_type(Unsupported::Integer))
    }

    fn serialize_u16(self, _: u16) -> Result<Self::Ok, Self::Error> {
        Err(Self::bad_type(Unsupported::Integer))
    }

    fn serialize_u32(self, _: u32) -> Result<Self::Ok, Self::Error> {
        Err(Self::bad_type(Unsupported::Integer))
    }

    fn serialize_u64(self, _: u64) -> Result<Self::Ok, Self::Error> {
        Err(Self::bad_type(Unsupported::Integer))
    }

    fn serialize_f32(self, _: f32) -> Result<Self::Ok, Self::Error> {
        Err(Self::bad_type(Unsupported::Float))
    }

    fn serialize_f64(self, _: f64) -> Result<Self::Ok, Self::Error> {
        Err(Self::bad_type(Unsupported::Float))
    }

    fn serialize_char(self, _: char) -> Result<Self::Ok, Self::Error> {
        Err(Self::bad_type(Unsupported::Char))
    }

    fn serialize_str(self, _: &str) -> Result<Self::Ok, Self::Error> {
        Err(Self::bad_type(Unsupported::String))
    }

    fn serialize_bytes(self, _: &[u8]) -> Result<Self::Ok, Self::Error> {
        Err(Self::bad_type(Unsupported::ByteArray))
    }

    fn serialize_none(self) -> Result<Self::Ok, Self::Error> {
        Ok(())
    }

    fn serialize_some<T: ?Sized>(self, value: &T) -> Result<Self::Ok, Self::Error>
    where
        T: Serialize,
    {
        value.serialize(self)
    }

    fn serialize_unit(self) -> Result<Self::Ok, Self::Error> {
        Ok(())
    }

    fn serialize_unit_struct(self, _: &'static str) -> Result<Self::Ok, Self::Error> {
        Err(Self::bad_type(Unsupported::UnitStruct))
    }

    fn serialize_unit_variant(
        self,
        _: &'static str,
        _: u32,
        _: &'static str,
    ) -> Result<Self::Ok, Self::Error> {
        Err(Self::bad_type(Unsupported::Enum))
    }

    fn serialize_newtype_struct<T: ?Sized>(
        self,
        _: &'static str,
        value: &T,
    ) -> Result<Self::Ok, Self::Error>
    where
        T: Serialize,
    {
        value.serialize(self)
    }

    fn serialize_newtype_variant<T: ?Sized>(
        self,
        _: &'static str,
        _: u32,
        variant: &'static str,
        value: &T,
    ) -> Result<Self::Ok, Self::Error>
    where
        T: Serialize,
    {
        tri!(self.0.serialize_key(variant));
        self.0.serialize_value(value)
    }

    fn serialize_seq(self, _: Option<usize>) -> Result<Self::SerializeSeq, Self::Error> {
        Err(Self::bad_type(Unsupported::Sequence))
    }

    fn serialize_tuple(self, _: usize) -> Result<Self::SerializeTuple, Self::Error> {
        Err(Self::bad_type(Unsupported::Tuple))
    }

    fn serialize_tuple_struct(
        self,
        _: &'static str,
        _: usize,
    ) -> Result<Self::SerializeTupleStruct, Self::Error> {
        Err(Self::bad_type(Unsupported::TupleStruct))
    }

    fn serialize_tuple_variant(
        self,
        _: &'static str,
        _: u32,
        variant: &'static str,
        _: usize,
    ) -> Result<Self::SerializeTupleVariant, Self::Error> {
        tri!(self.0.serialize_key(variant));
        Ok(FlatMapSerializeTupleVariantAsMapValue::new(self.0))
    }

    fn serialize_map(self, _: Option<usize>) -> Result<Self::SerializeMap, Self::Error> {
        Ok(FlatMapSerializeMap(self.0))
    }

    fn serialize_struct(
        self,
        _: &'static str,
        _: usize,
    ) -> Result<Self::SerializeStruct, Self::Error> {
        Ok(FlatMapSerializeStruct(self.0))
    }

    fn serialize_struct_variant(
        self,
        _: &'static str,
        _: u32,
        inner_variant: &'static str,
        _: usize,
    ) -> Result<Self::SerializeStructVariant, Self::Error> {
        tri!(self.0.serialize_key(inner_variant));
        Ok(FlatMapSerializeStructVariantAsMapValue::new(
            self.0,
            inner_variant,
        ))
    }
}

#[cfg(any(feature = "std", feature = "alloc"))]
pub struct FlatMapSerializeMap<'a, M: 'a>(&'a mut M);

#[cfg(any(feature = "std", feature = "alloc"))]
impl<'a, M> ser::SerializeMap for FlatMapSerializeMap<'a, M>
where
    M: SerializeMap + 'a,
{
    type Ok = ();
    type Error = M::Error;

    fn serialize_key<T: ?Sized>(&mut self, key: &T) -> Result<(), Self::Error>
    where
        T: Serialize,
    {
        self.0.serialize_key(key)
    }

    fn serialize_value<T: ?Sized>(&mut self, value: &T) -> Result<(), Self::Error>
    where
        T: Serialize,
    {
        self.0.serialize_value(value)
    }

    fn serialize_entry<K: ?Sized, V: ?Sized>(
        &mut self,
        key: &K,
        value: &V,
    ) -> Result<(), Self::Error>
    where
        K: Serialize,
        V: Serialize,
    {
        self.0.serialize_entry(key, value)
    }

    fn end(self) -> Result<(), Self::Error> {
        Ok(())
    }
}

#[cfg(any(feature = "std", feature = "alloc"))]
pub struct FlatMapSerializeStruct<'a, M: 'a>(&'a mut M);

#[cfg(any(feature = "std", feature = "alloc"))]
impl<'a, M> ser::SerializeStruct for FlatMapSerializeStruct<'a, M>
where
    M: SerializeMap + 'a,
{
    type Ok = ();
    type Error = M::Error;

    fn serialize_field<T: ?Sized>(
        &mut self,
        key: &'static str,
        value: &T,
    ) -> Result<(), Self::Error>
    where
        T: Serialize,
    {
        self.0.serialize_entry(key, value)
    }

    fn end(self) -> Result<(), Self::Error> {
        Ok(())
    }
}

////////////////////////////////////////////////////////////////////////////////////////////////////

#[cfg(any(feature = "std", feature = "alloc"))]
pub struct FlatMapSerializeTupleVariantAsMapValue<'a, M: 'a> {
    map: &'a mut M,
    fields: Vec<Content>,
}

#[cfg(any(feature = "std", feature = "alloc"))]
impl<'a, M> FlatMapSerializeTupleVariantAsMapValue<'a, M>
where
    M: SerializeMap + 'a,
{
    fn new(map: &'a mut M) -> Self {
        FlatMapSerializeTupleVariantAsMapValue {
            map,
            fields: Vec::new(),
        }
    }
}

#[cfg(any(feature = "std", feature = "alloc"))]
impl<'a, M> ser::SerializeTupleVariant for FlatMapSerializeTupleVariantAsMapValue<'a, M>
where
    M: SerializeMap + 'a,
{
    type Ok = ();
    type Error = M::Error;

    fn serialize_field<T: ?Sized>(&mut self, value: &T) -> Result<(), Self::Error>
    where
        T: Serialize,
    {
        let value = tri!(value.serialize(ContentSerializer::<M::Error>::new()));
        self.fields.push(value);
        Ok(())
    }

    fn end(self) -> Result<(), Self::Error> {
        tri!(self.map.serialize_value(&Content::Seq(self.fields)));
        Ok(())
    }
}

////////////////////////////////////////////////////////////////////////////////////////////////////

#[cfg(any(feature = "std", feature = "alloc"))]
pub struct FlatMapSerializeStructVariantAsMapValue<'a, M: 'a> {
    map: &'a mut M,
    name: &'static str,
    fields: Vec<(&'static str, Content)>,
}

#[cfg(any(feature = "std", feature = "alloc"))]
impl<'a, M> FlatMapSerializeStructVariantAsMapValue<'a, M>
where
    M: SerializeMap + 'a,
{
    fn new(map: &'a mut M, name: &'static str) -> FlatMapSerializeStructVariantAsMapValue<'a, M> {
        FlatMapSerializeStructVariantAsMapValue {
            map,
            name,
            fields: Vec::new(),
        }
    }
}

#[cfg(any(feature = "std", feature = "alloc"))]
impl<'a, M> ser::SerializeStructVariant for FlatMapSerializeStructVariantAsMapValue<'a, M>
where
    M: SerializeMap + 'a,
{
    type Ok = ();
    type Error = M::Error;

    fn serialize_field<T: ?Sized>(
        &mut self,
        key: &'static str,
        value: &T,
    ) -> Result<(), Self::Error>
    where
        T: Serialize,
    {
        let value = tri!(value.serialize(ContentSerializer::<M::Error>::new()));
        self.fields.push((key, value));
        Ok(())
    }

    fn end(self) -> Result<(), Self::Error> {
        tri!(self
            .map
            .serialize_value(&Content::Struct(self.name, self.fields)));
        Ok(())
    }
}

pub enum VariantName {
    String(&'static str),
    Integer(i64),
    Boolean(bool),
}

impl Serialize for VariantName {
    fn serialize<S>(&self, serializer: S) -> Result<S::Ok, S::Error>
    where
        S: Serializer,
    {
        match self {
            VariantName::String(s) => serializer.serialize_str(s),
            VariantName::Integer(i) => serializer.serialize_i64(*i),
            VariantName::Boolean(b) => serializer.serialize_bool(*b),
        }
    }
}<|MERGE_RESOLUTION|>--- conflicted
+++ resolved
@@ -182,24 +182,14 @@
     }
 
     fn serialize_unit(self) -> Result<Self::Ok, Self::Error> {
-<<<<<<< HEAD
-        let mut map = try!(self.delegate.serialize_map(Some(1)));
-        try!(map.serialize_entry(self.tag, &self.variant_name));
-=======
         let mut map = tri!(self.delegate.serialize_map(Some(1)));
-        tri!(map.serialize_entry(self.tag, self.variant_name));
->>>>>>> fe4e3fd3
+        tri!(map.serialize_entry(self.tag, &self.variant_name));
         map.end()
     }
 
     fn serialize_unit_struct(self, _: &'static str) -> Result<Self::Ok, Self::Error> {
-<<<<<<< HEAD
-        let mut map = try!(self.delegate.serialize_map(Some(1)));
-        try!(map.serialize_entry(self.tag, &self.variant_name));
-=======
         let mut map = tri!(self.delegate.serialize_map(Some(1)));
-        tri!(map.serialize_entry(self.tag, self.variant_name));
->>>>>>> fe4e3fd3
+        tri!(map.serialize_entry(self.tag, &self.variant_name));
         map.end()
     }
 
@@ -209,15 +199,9 @@
         _: u32,
         inner_variant: &'static str,
     ) -> Result<Self::Ok, Self::Error> {
-<<<<<<< HEAD
-        let mut map = try!(self.delegate.serialize_map(Some(2)));
-        try!(map.serialize_entry(self.tag, &self.variant_name));
-        try!(map.serialize_entry(inner_variant, &()));
-=======
         let mut map = tri!(self.delegate.serialize_map(Some(2)));
-        tri!(map.serialize_entry(self.tag, self.variant_name));
+        tri!(map.serialize_entry(self.tag, &self.variant_name));
         tri!(map.serialize_entry(inner_variant, &()));
->>>>>>> fe4e3fd3
         map.end()
     }
 
@@ -242,15 +226,9 @@
     where
         T: Serialize,
     {
-<<<<<<< HEAD
-        let mut map = try!(self.delegate.serialize_map(Some(2)));
-        try!(map.serialize_entry(self.tag, &self.variant_name));
-        try!(map.serialize_entry(inner_variant, inner_value));
-=======
         let mut map = tri!(self.delegate.serialize_map(Some(2)));
-        tri!(map.serialize_entry(self.tag, self.variant_name));
+        tri!(map.serialize_entry(self.tag, &self.variant_name));
         tri!(map.serialize_entry(inner_variant, inner_value));
->>>>>>> fe4e3fd3
         map.end()
     }
 
@@ -291,15 +269,9 @@
         inner_variant: &'static str,
         len: usize,
     ) -> Result<Self::SerializeTupleVariant, Self::Error> {
-<<<<<<< HEAD
-        let mut map = try!(self.delegate.serialize_map(Some(2)));
-        try!(map.serialize_entry(self.tag, &self.variant_name));
-        try!(map.serialize_key(inner_variant));
-=======
         let mut map = tri!(self.delegate.serialize_map(Some(2)));
-        tri!(map.serialize_entry(self.tag, self.variant_name));
+        tri!(map.serialize_entry(self.tag, &self.variant_name));
         tri!(map.serialize_key(inner_variant));
->>>>>>> fe4e3fd3
         Ok(SerializeTupleVariantAsMapValue::new(
             map,
             inner_variant,
@@ -308,13 +280,8 @@
     }
 
     fn serialize_map(self, len: Option<usize>) -> Result<Self::SerializeMap, Self::Error> {
-<<<<<<< HEAD
-        let mut map = try!(self.delegate.serialize_map(len.map(|len| len + 1)));
-        try!(map.serialize_entry(self.tag, &self.variant_name));
-=======
         let mut map = tri!(self.delegate.serialize_map(len.map(|len| len + 1)));
-        tri!(map.serialize_entry(self.tag, self.variant_name));
->>>>>>> fe4e3fd3
+        tri!(map.serialize_entry(self.tag, &self.variant_name));
         Ok(map)
     }
 
@@ -323,13 +290,8 @@
         name: &'static str,
         len: usize,
     ) -> Result<Self::SerializeStruct, Self::Error> {
-<<<<<<< HEAD
-        let mut state = try!(self.delegate.serialize_struct(name, len + 1));
-        try!(state.serialize_field(self.tag, &self.variant_name));
-=======
         let mut state = tri!(self.delegate.serialize_struct(name, len + 1));
-        tri!(state.serialize_field(self.tag, self.variant_name));
->>>>>>> fe4e3fd3
+        tri!(state.serialize_field(self.tag, &self.variant_name));
         Ok(state)
     }
 
@@ -354,15 +316,9 @@
         inner_variant: &'static str,
         len: usize,
     ) -> Result<Self::SerializeStructVariant, Self::Error> {
-<<<<<<< HEAD
-        let mut map = try!(self.delegate.serialize_map(Some(2)));
-        try!(map.serialize_entry(self.tag, &self.variant_name));
-        try!(map.serialize_key(inner_variant));
-=======
         let mut map = tri!(self.delegate.serialize_map(Some(2)));
-        tri!(map.serialize_entry(self.tag, self.variant_name));
+        tri!(map.serialize_entry(self.tag, &self.variant_name));
         tri!(map.serialize_key(inner_variant));
->>>>>>> fe4e3fd3
         Ok(SerializeStructVariantAsMapValue::new(
             map,
             inner_variant,
