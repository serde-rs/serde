--- conflicted
+++ resolved
@@ -1011,23 +1011,10 @@
                 impl Visitor for FieldVisitor {
                     type Value = Field;
 
-<<<<<<< HEAD
-=======
                     fn expecting(&self, formatter: &mut fmt::Formatter) -> fmt::Result {
                         formatter.write_str("`secs` or `nanos`")
                     }
 
-                    fn visit_usize<E>(self, value: usize) -> Result<Field, E>
-                        where E: Error,
-                    {
-                        match value {
-                            0usize => Ok(Field::Secs),
-                            1usize => Ok(Field::Nanos),
-                            _ => Err(Error::invalid_value(Unexpected::Unsigned(value as u64), &self)),
-                        }
-                    }
-
->>>>>>> e27553d3
                     fn visit_str<E>(self, value: &str) -> Result<Field, E>
                         where E: Error,
                     {
