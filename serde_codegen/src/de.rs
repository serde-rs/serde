--- conflicted
+++ resolved
@@ -516,13 +516,9 @@
 
     let type_name = item_attrs.name().deserialize_name();
 
-<<<<<<< HEAD
     let expecting = format!("enum {}", type_ident);
 
-    let variant_names_idents = variants.iter()
-=======
     let variant_names_idents: Vec<_> = variants.iter()
->>>>>>> 530c2946
         .enumerate()
         .filter(|&(_, variant)| !variant.attrs.skip_deserializing())
         .map(|(i, variant)| (variant.attrs.name().deserialize_name(), field_i(i)))
