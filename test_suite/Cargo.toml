[package]
name = "serde_test_suite"
version = "0.0.0"
authors = ["Erick Tryzelaar <erick.tryzelaar@gmail.com>", "David Tolnay <dtolnay@gmail.com>"]
publish = false

[features]
unstable = ["serde/unstable", "compiletest_rs"]

[dev-dependencies]
fnv = "1.0"
proc-macro2 = "0.3"
rustc-serialize = "0.3.16"
<<<<<<< HEAD
serde = { version = "1.0.0", features = ["rc"] }
serde_state = { path = "../serde_state", features = ["rc"] }
serde_derive = "1.0"
serde_derive_state = { path = "../serde_derive" }
=======
serde = { path = "../serde", features = ["rc"] }
serde_derive = { path = "../serde_derive", features = ["deserialize_in_place"] }
>>>>>>> eed18ffa
serde_test = { path = "../serde_test" }

[dependencies]
compiletest_rs = { version = "0.3", optional = true }<|MERGE_RESOLUTION|>--- conflicted
+++ resolved
@@ -11,15 +11,10 @@
 fnv = "1.0"
 proc-macro2 = "0.3"
 rustc-serialize = "0.3.16"
-<<<<<<< HEAD
 serde = { version = "1.0.0", features = ["rc"] }
 serde_state = { path = "../serde_state", features = ["rc"] }
-serde_derive = "1.0"
-serde_derive_state = { path = "../serde_derive" }
-=======
-serde = { path = "../serde", features = ["rc"] }
-serde_derive = { path = "../serde_derive", features = ["deserialize_in_place"] }
->>>>>>> eed18ffa
+serde_derive = { version = "1", features = ["deserialize_in_place"] }
+serde_derive_state = { path = "../serde_derive", features = ["deserialize_in_place"] }
 serde_test = { path = "../serde_test" }
 
 [dependencies]
